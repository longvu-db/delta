/*
 * Copyright (2021) The Delta Lake Project Authors.
 *
 * Licensed under the Apache License, Version 2.0 (the "License");
 * you may not use this file except in compliance with the License.
 * You may obtain a copy of the License at
 *
 * http://www.apache.org/licenses/LICENSE-2.0
 *
 * Unless required by applicable law or agreed to in writing, software
 * distributed under the License is distributed on an "AS IS" BASIS,
 * WITHOUT WARRANTIES OR CONDITIONS OF ANY KIND, either express or implied.
 * See the License for the specific language governing permissions and
 * limitations under the License.
 */

package org.apache.spark.sql.delta.coordinatedcommits

import scala.jdk.CollectionConverters._

import org.apache.spark.sql.delta.DeltaConfigs.{COORDINATED_COMMITS_COORDINATOR_CONF, COORDINATED_COMMITS_COORDINATOR_NAME, COORDINATED_COMMITS_TABLE_CONF}
import org.apache.spark.sql.delta.DeltaIllegalArgumentException
import org.scalatest.Tag

import org.apache.spark.sql.QueryTest
import org.apache.spark.sql.test.SharedSparkSession

class CoordinatedCommitsUtilsSuite extends QueryTest
  with SharedSparkSession
  with CoordinatedCommitsTestUtils {

  /////////////////////////////////////////////////////////////////////////////////////////////
  //     Test CoordinatedCommitsUtils.validateCoordinatedCommitsConfigurationsImpl STARTS    //
  /////////////////////////////////////////////////////////////////////////////////////////////

  def gridTest[A](testNamePrefix: String, testTags: Tag*)(params: Seq[A])(
    testFun: A => Unit): Unit = {
    for (param <- params) {
      test(testNamePrefix + s" ($param)", testTags: _*)(testFun(param))
    }
  }

  private val cNameKey = COORDINATED_COMMITS_COORDINATOR_NAME.key
  private val cConfKey = COORDINATED_COMMITS_COORDINATOR_CONF.key
  private val tableConfKey = COORDINATED_COMMITS_TABLE_CONF.key
  private val cName = cNameKey -> "some-cc-name"
  private val cConf = cConfKey -> "some-cc-conf"
  private val tableConf = tableConfKey -> "some-table-conf"

  private val cNameDefaultKey = COORDINATED_COMMITS_COORDINATOR_NAME.defaultTablePropertyKey
  private val cConfDefaultKey = COORDINATED_COMMITS_COORDINATOR_CONF.defaultTablePropertyKey
  private val tableConfDefaultKey = COORDINATED_COMMITS_TABLE_CONF.defaultTablePropertyKey
  private val cNameDefault = cNameDefaultKey -> "some-cc-name"
  private val cConfDefault = cConfDefaultKey -> "some-cc-conf"
  private val tableConfDefault = tableConfDefaultKey -> "some-table-conf"

  private val command = "CLONE"

  private def errCannotOverride = new DeltaIllegalArgumentException(
    "DELTA_CANNOT_OVERRIDE_COORDINATED_COMMITS_CONFS", Array(command))

  private def errMissingConfInCommand(key: String) = new DeltaIllegalArgumentException(
    "DELTA_MUST_SET_ALL_COORDINATED_COMMITS_CONFS_IN_COMMAND", Array(command, key))

  private def errMissingConfInSession(key: String) = new DeltaIllegalArgumentException(
    "DELTA_MUST_SET_ALL_COORDINATED_COMMITS_CONFS_IN_SESSION", Array(command, key))

  private def errTableConfInCommand = new DeltaIllegalArgumentException(
    "DELTA_CONF_OVERRIDE_NOT_SUPPORTED_IN_COMMAND", Array(command, tableConfKey))

  private def errTableConfInSession = new DeltaIllegalArgumentException(
    "DELTA_CONF_OVERRIDE_NOT_SUPPORTED_IN_SESSION",
    Array(command, tableConfDefaultKey, tableConfDefaultKey))

  private def testValidationForCreateDeltaTableCommand(
      tableExists: Boolean,
      propertyOverrides: Map[String, String],
      defaultConfs: Seq[(String, String)],
      errorOpt: Option[DeltaIllegalArgumentException]): Unit = {
    withoutCoordinatedCommitsDefaultTableProperties {
      withSQLConf(defaultConfs: _*) {
        if (errorOpt.isDefined) {
          val e = intercept[DeltaIllegalArgumentException] {
            CoordinatedCommitsUtils.validateConfigurationsForCreateDeltaTableCommandImpl(
              spark, propertyOverrides, tableExists, command)
          }
          checkError(
<<<<<<< HEAD
            exception = e,
=======
            e,
>>>>>>> b2339cb5
            errorOpt.get.getErrorClass,
            sqlState = errorOpt.get.getSqlState,
            parameters = errorOpt.get.getMessageParameters.asScala.toMap)
        } else {
          CoordinatedCommitsUtils.validateConfigurationsForCreateDeltaTableCommandImpl(
            spark, propertyOverrides, tableExists, command)
        }
      }
    }
  }

  // tableExists: True
  //            | False
  //
  // propertyOverrides: Map.empty
  //                  | Map(cName)
  //                  | Map(cName, cConf)
  //                  | Map(cName, cConf, tableConf)
  //                  | Map(tableConf)
  //
  // defaultConf: Seq.empty
  //            | Seq(cNameDefault)
  //            | Seq(cNameDefault, cConfDefault)
  //            | Seq(cNameDefault, cConfDefault, tableConfDefault)
  //            | Seq(tableConfDefault)
  //
  // errorOpt: None
  //         | Some(errCannotOverride)
  //         | Some(errMissingConfInCommand(cConfKey))
  //         | Some(errMissingConfInSession(cConfKey))
  //         | Some(errTableConfInCommand)
  //         | Some(errTableConfInSession)

  gridTest("During CLONE, CoordinatedCommitsUtils.validateCoordinatedCommitsConfigurationsImpl " +
      "passes for existing target tables with no explicit Coordinated Commits Configurations.") (
    Seq(
      Seq.empty,
      // Not having any explicit Coordinated Commits configurations, but having an illegal
      // combination of Coordinated Commits configurations in default: pass.
      // This is because we don't consider default configurations when the table exists.
      Seq(cNameDefault),
      Seq(cNameDefault, cConfDefault),
      Seq(cNameDefault, cConfDefault, tableConfDefault),
      Seq(tableConfDefault)
    )
  ) { defaultConfs: Seq[(String, String)] =>
    testValidationForCreateDeltaTableCommand(
      tableExists = true,
      propertyOverrides = Map.empty,
      defaultConfs,
      errorOpt = None)
  }

  gridTest("During CLONE, CoordinatedCommitsUtils.validateCoordinatedCommitsConfigurationsImpl " +
      "fails for existing target tables with any explicit Coordinated Commits Configurations.") (
    Seq(
      (Map(cName), Seq.empty),
      (Map(cName), Seq(cNameDefault)),
      (Map(cName), Seq(cNameDefault, cConfDefault)),
      (Map(cName), Seq(cNameDefault, cConfDefault, tableConfDefault)),
      (Map(cName), Seq(tableConfDefault)),

      (Map(cName, cConf), Seq.empty),
      (Map(cName, cConf), Seq(cNameDefault)),
      (Map(cName, cConf), Seq(cNameDefault, cConfDefault)),
      (Map(cName, cConf), Seq(cNameDefault, cConfDefault, tableConfDefault)),
      (Map(cName, cConf), Seq(tableConfDefault)),

      (Map(cName, cConf, tableConf), Seq.empty),
      (Map(cName, cConf, tableConf), Seq(cNameDefault)),
      (Map(cName, cConf, tableConf), Seq(cNameDefault, cConfDefault)),
      (Map(cName, cConf, tableConf), Seq(cNameDefault, cConfDefault, tableConfDefault)),
      (Map(cName, cConf, tableConf), Seq(tableConfDefault)),

      (Map(tableConf), Seq.empty),
      (Map(tableConf), Seq(cNameDefault)),
      (Map(tableConf), Seq(cNameDefault, cConfDefault)),
      (Map(tableConf), Seq(cNameDefault, cConfDefault, tableConfDefault)),
      (Map(tableConf), Seq(tableConfDefault))
    )
  ) { case (
      propertyOverrides: Map[String, String],
      defaultConfs: Seq[(String, String)]) =>
    testValidationForCreateDeltaTableCommand(
      tableExists = true,
      propertyOverrides,
      defaultConfs,
      errorOpt = Some(errCannotOverride))
  }

  gridTest("During CLONE, CoordinatedCommitsUtils.validateCoordinatedCommitsConfigurationsImpl " +
      "works correctly for new target tables with default Coordinated Commits Configurations.") (
    Seq(
      (Seq.empty, None),
      (Seq(cNameDefault), Some(errMissingConfInSession(cConfDefaultKey))),
      (Seq(cNameDefault, cConfDefault), None),
      (Seq(cNameDefault, cConfDefault, tableConfDefault), Some(errTableConfInSession)),
      (Seq(tableConfDefault), Some(errTableConfInSession))
    )
  ) { case (
      defaultConfs: Seq[(String, String)],
      errorOpt: Option[DeltaIllegalArgumentException]) =>
    testValidationForCreateDeltaTableCommand(
      tableExists = false,
      propertyOverrides = Map.empty,
      defaultConfs,
      errorOpt)
  }

  gridTest("During CLONE, CoordinatedCommitsUtils.validateCoordinatedCommitsConfigurationsImpl " +
      "fails for new target tables with any illegal explicit Coordinated Commits Configurations.") (
    Seq(
      (Map(cName), Seq.empty, Some(errMissingConfInCommand(cConfKey))),
      (Map(cName), Seq(cNameDefault), Some(errMissingConfInCommand(cConfKey))),
      (Map(cName), Seq(cNameDefault, cConfDefault), Some(errMissingConfInCommand(cConfKey))),
      (Map(cName), Seq(cNameDefault, cConfDefault, tableConfDefault),
        Some(errMissingConfInCommand(cConfKey))),
      (Map(cName), Seq(tableConfDefault), Some(errMissingConfInCommand(cConfKey))),

      (Map(cName, cConf, tableConf), Seq.empty, Some(errTableConfInCommand)),
      (Map(cName, cConf, tableConf), Seq(cNameDefault), Some(errTableConfInCommand)),
      (Map(cName, cConf, tableConf), Seq(cNameDefault, cConfDefault), Some(errTableConfInCommand)),
      (Map(cName, cConf, tableConf), Seq(cNameDefault, cConfDefault, tableConfDefault),
        Some(errTableConfInCommand)),
      (Map(cName, cConf, tableConf), Seq(tableConfDefault), Some(errTableConfInCommand)),

      (Map(tableConf), Seq.empty, Some(errTableConfInCommand)),
      (Map(tableConf), Seq(cNameDefault), Some(errTableConfInCommand)),
      (Map(tableConf), Seq(cNameDefault, cConfDefault), Some(errTableConfInCommand)),
      (Map(tableConf), Seq(cNameDefault, cConfDefault, tableConfDefault),
        Some(errTableConfInCommand)),
      (Map(tableConf), Seq(tableConfDefault), Some(errTableConfInCommand))
    )
  ) { case (
      propertyOverrides: Map[String, String],
      defaultConfs: Seq[(String, String)],
      errorOpt: Option[DeltaIllegalArgumentException]) =>
    testValidationForCreateDeltaTableCommand(
      tableExists = false,
      propertyOverrides,
      defaultConfs,
      errorOpt)
  }

  gridTest("During CLONE, CoordinatedCommitsUtils.validateCoordinatedCommitsConfigurationsImpl " +
      "passes for new target tables with legal explicit Coordinated Commits Configurations.") (
    Seq(
      // Having exactly Coordinator Name and Coordinator Conf explicitly, but having an illegal
      // combination of Coordinated Commits configurations in default: pass.
      // This is because we don't consider default configurations when explicit ones are provided.
      Seq.empty,
      Seq(cNameDefault),
      Seq(cNameDefault, cConfDefault),
      Seq(cNameDefault, cConfDefault, tableConfDefault),
      Seq(tableConfDefault)
    )
  ) { defaultConfs: Seq[(String, String)] =>
    testValidationForCreateDeltaTableCommand(
      tableExists = false,
      propertyOverrides = Map(cName, cConf),
      defaultConfs,
      errorOpt = None)
  }

  private def testValidateConfigurationsForAlterTableSetPropertiesDeltaCommand(
      existingConfs: Map[String, String],
      propertyOverrides: Map[String, String],
      errorOpt: Option[DeltaIllegalArgumentException]): Unit = {
    if (errorOpt.isDefined) {
      val e = intercept[DeltaIllegalArgumentException] {
        CoordinatedCommitsUtils.validateConfigurationsForAlterTableSetPropertiesDeltaCommand(
          existingConfs, propertyOverrides)
      }
      checkError(
<<<<<<< HEAD
        exception = e,
=======
        e,
>>>>>>> b2339cb5
        errorOpt.get.getErrorClass,
        sqlState = errorOpt.get.getSqlState,
        parameters = errorOpt.get.getMessageParameters.asScala.toMap)
    } else {
      CoordinatedCommitsUtils.validateConfigurationsForAlterTableSetPropertiesDeltaCommand(
        existingConfs, propertyOverrides)
    }
  }

  gridTest("During ALTER, `validateConfigurationsForAlterTableSetPropertiesDeltaCommand` " +
      "works correctly for tables without Coordinated Commits configurations.") {
    Seq(
      (Map.empty, None),
      (Map(cName), Some(new DeltaIllegalArgumentException(
        "DELTA_MUST_SET_ALL_COORDINATED_COMMITS_CONFS_IN_COMMAND", Array("ALTER", cConfKey)))),
      (Map(cName, cConf), None),
      (Map(cName, cConf, tableConf), Some(new DeltaIllegalArgumentException(
        "DELTA_CONF_OVERRIDE_NOT_SUPPORTED_IN_COMMAND", Array("ALTER", tableConfKey)))),
      (Map(tableConf), Some(new DeltaIllegalArgumentException(
        "DELTA_CONF_OVERRIDE_NOT_SUPPORTED_IN_COMMAND", Array("ALTER", tableConfKey))))
    )
  } { case (
      propertyOverrides: Map[String, String],
      errorOpt: Option[DeltaIllegalArgumentException]) =>
    testValidateConfigurationsForAlterTableSetPropertiesDeltaCommand(
      existingConfs = Map.empty,
      propertyOverrides,
      errorOpt)
  }

  test("During ALTER, `validateConfigurationsForAlterTableSetPropertiesDeltaCommand` " +
    "passes with no overrides for tables with Coordinated Commits configurations.") {
    testValidateConfigurationsForAlterTableSetPropertiesDeltaCommand(
      existingConfs = Map(cName, cConf, tableConf),
      propertyOverrides = Map.empty,
      errorOpt = None)
  }

  gridTest("During ALTER, `validateConfigurationsForAlterTableSetPropertiesDeltaCommand` " +
    "fails with overrides for tables with Coordinated Commits configurations.") (
    Seq(
      Map(cName),
      Map(cName, cConf),
      Map(cName, cConf, tableConf),
      Map(tableConf)
    )
  ) { propertyOverrides: Map[String, String] =>
    testValidateConfigurationsForAlterTableSetPropertiesDeltaCommand(
      existingConfs = Map(cName, cConf, tableConf),
      propertyOverrides,
      errorOpt = Some(new DeltaIllegalArgumentException(
        "DELTA_CANNOT_OVERRIDE_COORDINATED_COMMITS_CONFS", Array("ALTER"))))
  }

  private def errCannotUnset = new DeltaIllegalArgumentException(
    "DELTA_CANNOT_UNSET_COORDINATED_COMMITS_CONFS", Array.empty)

  private def testValidateConfigurationsForAlterTableUnsetPropertiesDeltaCommand(
      existingConfs: Map[String, String],
      propKeysToUnset: Seq[String],
      errorOpt: Option[DeltaIllegalArgumentException]): Unit = {
    if (errorOpt.isDefined) {
      val e = intercept[DeltaIllegalArgumentException] {
        CoordinatedCommitsUtils.validateConfigurationsForAlterTableUnsetPropertiesDeltaCommand(
          existingConfs, propKeysToUnset)
      }
      checkError(
<<<<<<< HEAD
        exception = e,
=======
        e,
>>>>>>> b2339cb5
        errorOpt.get.getErrorClass,
        sqlState = errorOpt.get.getSqlState,
        parameters = errorOpt.get.getMessageParameters.asScala.toMap)
    } else {
      CoordinatedCommitsUtils.validateConfigurationsForAlterTableUnsetPropertiesDeltaCommand(
        existingConfs, propKeysToUnset)
    }
  }

  gridTest("During ALTER, `validateConfigurationsForAlterTableUnsetPropertiesDeltaCommand` " +
    "fails with overrides for tables with Coordinated Commits configurations.") {
    Seq(
      Seq(cNameKey),
      Seq(cNameKey, cConfKey),
      Seq(cNameKey, cConfKey, tableConfKey),
      Seq(tableConfKey)
    )
  } { propKeysToUnset: Seq[String] =>
    testValidateConfigurationsForAlterTableUnsetPropertiesDeltaCommand(
      existingConfs = Map(cName, cConf, tableConf),
      propKeysToUnset,
      errorOpt = Some(errCannotUnset))
  }

  gridTest("During ALTER, `validateConfigurationsForAlterTableUnsetPropertiesDeltaCommand` " +
    "passes with no overrides for tables with or without Coordinated Commits configurations.") {
    Seq(
      Map.empty,
      Map(cName, cConf, tableConf)
    )
  } { case existingConfs: Map[String, String] =>
    testValidateConfigurationsForAlterTableUnsetPropertiesDeltaCommand(
      existingConfs,
      propKeysToUnset = Seq.empty,
      errorOpt = None)
  }

  gridTest("During ALTER, `validateConfigurationsForAlterTableUnsetPropertiesDeltaCommand` " +
    "passes with overrides for tables without Coordinated Commits configurations.") {
    Seq(
      Seq(cNameKey),
      Seq(cNameKey, cConfKey),
      Seq(cNameKey, cConfKey, tableConfKey),
      Seq(tableConfKey)
    )
  } { propKeysToUnset: Seq[String] =>
    testValidateConfigurationsForAlterTableUnsetPropertiesDeltaCommand(
      existingConfs = Map.empty,
      propKeysToUnset,
      errorOpt = None)
  }

  /////////////////////////////////////////////////////////////////////////////////////////////
  //      Test CoordinatedCommitsUtils.validateCoordinatedCommitsConfigurationsImpl ENDS     //
  /////////////////////////////////////////////////////////////////////////////////////////////
}<|MERGE_RESOLUTION|>--- conflicted
+++ resolved
@@ -85,11 +85,7 @@
               spark, propertyOverrides, tableExists, command)
           }
           checkError(
-<<<<<<< HEAD
-            exception = e,
-=======
             e,
->>>>>>> b2339cb5
             errorOpt.get.getErrorClass,
             sqlState = errorOpt.get.getSqlState,
             parameters = errorOpt.get.getMessageParameters.asScala.toMap)
@@ -264,11 +260,7 @@
           existingConfs, propertyOverrides)
       }
       checkError(
-<<<<<<< HEAD
-        exception = e,
-=======
         e,
->>>>>>> b2339cb5
         errorOpt.get.getErrorClass,
         sqlState = errorOpt.get.getSqlState,
         parameters = errorOpt.get.getMessageParameters.asScala.toMap)
@@ -336,11 +328,7 @@
           existingConfs, propKeysToUnset)
       }
       checkError(
-<<<<<<< HEAD
-        exception = e,
-=======
         e,
->>>>>>> b2339cb5
         errorOpt.get.getErrorClass,
         sqlState = errorOpt.get.getSqlState,
         parameters = errorOpt.get.getMessageParameters.asScala.toMap)
