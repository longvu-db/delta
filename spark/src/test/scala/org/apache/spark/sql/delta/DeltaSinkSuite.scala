/*
 * Copyright (2021) The Delta Lake Project Authors.
 *
 * Licensed under the Apache License, Version 2.0 (the "License");
 * you may not use this file except in compliance with the License.
 * You may obtain a copy of the License at
 *
 * http://www.apache.org/licenses/LICENSE-2.0
 *
 * Unless required by applicable law or agreed to in writing, software
 * distributed under the License is distributed on an "AS IS" BASIS,
 * WITHOUT WARRANTIES OR CONDITIONS OF ANY KIND, either express or implied.
 * See the License for the specific language governing permissions and
 * limitations under the License.
 */

package org.apache.spark.sql.delta

import java.io.File
import java.util.Locale

// scalastyle:off import.ordering.noEmptyLine
import org.apache.spark.sql.delta.actions.CommitInfo
import org.apache.spark.sql.delta.sources.{DeltaSink, DeltaSQLConf}
import org.apache.spark.sql.delta.test.{DeltaColumnMappingSelectedTestMixin, DeltaSQLCommandTest}
import org.apache.commons.io.FileUtils
import org.scalatest.time.SpanSugar._

import org.apache.spark.SparkConf
import org.apache.spark.sql._
import org.apache.spark.sql.execution.DataSourceScanExec
import org.apache.spark.sql.execution.datasources._
import org.apache.spark.sql.execution.streaming.{MemoryStream, MicroBatchExecution, StreamingQueryWrapper}
import org.apache.spark.sql.execution.streaming.sources.WriteToMicroBatchDataSourceV1
import org.apache.spark.sql.functions._
import org.apache.spark.sql.streaming._
import org.apache.spark.sql.types._
import org.apache.spark.util.Utils

abstract class DeltaSinkTest
  extends StreamTest
  with DeltaSQLCommandTest {

  override val streamingTimeout = 60.seconds
  import testImplicits._

  // Before we start running the tests in this suite, we should let Spark perform all necessary set
  // up that needs to be done for streaming. Without this, the first test in the suite may be flaky
  // as its running time can exceed the timeout for the test due to Spark setup. See: ES-235735
  override def beforeAll(): Unit = {
    super.beforeAll()
    withTempDirs { (outputDir, checkpointDir) =>
      val inputData = MemoryStream[Int].toDF()
      val query = inputData.writeStream
        .option("checkpointLocation", checkpointDir.getCanonicalPath)
        .format("delta")
        .start(outputDir.getCanonicalPath)

      query.stop()
    }
  }

  protected def withTempDirs(f: (File, File) => Unit): Unit = {
    withTempDir { file1 =>
      withTempDir { file2 =>
        f(file1, file2)
      }
    }
  }
}

class DeltaSinkSuite
  extends DeltaSinkTest
  with DeltaColumnMappingTestUtils {

  import testImplicits._

  test("append mode") {
    failAfter(streamingTimeout) {
      withTempDirs { (outputDir, checkpointDir) =>
        val inputData = MemoryStream[Int]
        val df = inputData.toDF()
        val query = df.writeStream
          .option("checkpointLocation", checkpointDir.getCanonicalPath)
          .format("delta")
          .start(outputDir.getCanonicalPath)
        val log = DeltaLog.forTable(spark, outputDir.getCanonicalPath)
        try {
          inputData.addData(1)
          query.processAllAvailable()

          val outputDf = spark.read.format("delta").load(outputDir.getCanonicalPath)
          checkDatasetUnorderly(outputDf.as[Int], 1)
          assert(log.update().transactions.head == (query.id.toString -> 0L))

          inputData.addData(2)
          query.processAllAvailable()

          checkDatasetUnorderly(outputDf.as[Int], 1, 2)
          assert(log.update().transactions.head == (query.id.toString -> 1L))

          inputData.addData(3)
          query.processAllAvailable()

          checkDatasetUnorderly(outputDf.as[Int], 1, 2, 3)
          assert(log.update().transactions.head == (query.id.toString -> 2L))
        } finally {
          query.stop()
        }
      }
    }
  }

  test("complete mode") {
    failAfter(streamingTimeout) {
      withTempDirs { (outputDir, checkpointDir) =>
        val inputData = MemoryStream[Int]
        val df = inputData.toDF()
        val query =
          df.groupBy().count()
            .writeStream
            .outputMode("complete")
            .option("checkpointLocation", checkpointDir.getCanonicalPath)
            .format("delta")
            .start(outputDir.getCanonicalPath)
        val log = DeltaLog.forTable(spark, outputDir.getCanonicalPath)
        try {
          inputData.addData(1)
          query.processAllAvailable()

          val outputDf = spark.read.format("delta").load(outputDir.getCanonicalPath)
          checkDatasetUnorderly(outputDf.as[Long], 1L)
          assert(log.update().transactions.head == (query.id.toString -> 0L))

          inputData.addData(2)
          query.processAllAvailable()

          checkDatasetUnorderly(outputDf.as[Long], 2L)
          assert(log.update().transactions.head == (query.id.toString -> 1L))

          inputData.addData(3)
          query.processAllAvailable()

          checkDatasetUnorderly(outputDf.as[Long], 3L)
          assert(log.update().transactions.head == (query.id.toString -> 2L))
        } finally {
          query.stop()
        }
      }
    }
  }

  test("update mode: not supported") {
    failAfter(streamingTimeout) {
      withTempDirs { (outputDir, checkpointDir) =>
        val inputData = MemoryStream[Int]
        val df = inputData.toDF()
        val e = intercept[AnalysisException] {
          df.writeStream
            .option("checkpointLocation", checkpointDir.getCanonicalPath)
            .outputMode("update")
            .format("delta")
            .start(outputDir.getCanonicalPath)
        }
        Seq("update", "not support").foreach { msg =>
          assert(e.getMessage.toLowerCase(Locale.ROOT).contains(msg))
        }
      }
    }
  }

  test("path not specified") {
    failAfter(streamingTimeout) {
      withTempDir { checkpointDir =>
        val inputData = MemoryStream[Int]
        val df = inputData.toDF()
        val e = intercept[IllegalArgumentException] {
          df.writeStream
            .option("checkpointLocation", checkpointDir.getCanonicalPath)
            .format("delta")
            .start()
        }
        Seq("path", " not specified").foreach { msg =>
          assert(e.getMessage.toLowerCase(Locale.ROOT).contains(msg))
        }
      }
    }
  }

  test("SPARK-21167: encode and decode path correctly") {
    withTempDirs { (outputDir, checkpointDir) =>
      val inputData = MemoryStream[String]
      val query = inputData.toDS()
        .map(s => (s, s.length))
        .toDF("value", "len")
        .writeStream
        .partitionBy("value")
        .option("checkpointLocation", checkpointDir.getCanonicalPath)
        .format("delta")
        .start(outputDir.getCanonicalPath)

      try {
        // The output is partitioned by "value", so the value will appear in the file path.
        // This is to test if we handle spaces in the path correctly.
        inputData.addData("hello world")
        failAfter(streamingTimeout) {
          query.processAllAvailable()
        }
        val outputDf = spark.read.format("delta").load(outputDir.getCanonicalPath)
        checkDatasetUnorderly(outputDf.as[(String, Int)], ("hello world", "hello world".length))
      } finally {
        query.stop()
      }
    }
  }

  test("partitioned writing and batch reading") {
    withTempDirs { (outputDir, checkpointDir) =>
      val inputData = MemoryStream[Int]
      val ds = inputData.toDS()
      val query =
        ds.map(i => (i, i * 1000))
          .toDF("id", "value")
          .writeStream
          .partitionBy("id")
          .option("checkpointLocation", checkpointDir.getCanonicalPath)
          .format("delta")
          .start(outputDir.getCanonicalPath)
      try {

        inputData.addData(1, 2, 3)
        failAfter(streamingTimeout) {
          query.processAllAvailable()
        }

        val outputDf = spark.read.format("delta").load(outputDir.getCanonicalPath)
        val expectedSchema = new StructType()
          .add(StructField("id", IntegerType))
          .add(StructField("value", IntegerType))
        assert(outputDf.schema === expectedSchema)

        // Verify the correct partitioning schema has been inferred
        val hadoopFsRelations = outputDf.queryExecution.analyzed.collect {
          case LogicalRelation(baseRelation, _, _, _) if
              baseRelation.isInstanceOf[HadoopFsRelation] =>
            baseRelation.asInstanceOf[HadoopFsRelation]
        }
        assert(hadoopFsRelations.size === 1)
        assert(hadoopFsRelations.head.partitionSchema.exists(_.name == "id"))
        assert(hadoopFsRelations.head.dataSchema.exists(_.name == "value"))

        // Verify the data is correctly read
        checkDatasetUnorderly(
          outputDf.as[(Int, Int)],
          (1, 1000), (2, 2000), (3, 3000))

        /** Check some condition on the partitions of the FileScanRDD generated by a DF */
        def checkFileScanPartitions(df: DataFrame)(func: Seq[FilePartition] => Unit): Unit = {
          val filePartitions = df.queryExecution.executedPlan.collect {
            case scan: DataSourceScanExec if scan.inputRDDs().head.isInstanceOf[FileScanRDD] =>
              scan.inputRDDs().head.asInstanceOf[FileScanRDD].filePartitions
          }.flatten
          if (filePartitions.isEmpty) {
            fail(s"No FileScan in query\n${df.queryExecution}")
          }
          func(filePartitions)
        }

        // Read without pruning
        checkFileScanPartitions(outputDf) { partitions =>
          // There should be as many distinct partition values as there are distinct ids
          assert(partitions.flatMap(_.files.map(_.partitionValues)).distinct.size === 3)
        }

        // Read with pruning, should read only files in partition dir id=1
        checkFileScanPartitions(outputDf.filter("id = 1")) { partitions =>
          // use physical name
          val filesToBeRead = partitions.flatMap(_.files)
          assert(filesToBeRead.forall(_.partitionValues.getInt(0) == 1))
          assert(filesToBeRead.map(_.partitionValues).distinct.size === 1)
        }

        // Read with pruning, should read only files in partition dir id=1 and id=2
        checkFileScanPartitions(outputDf.filter("id in (1,2)")) { partitions =>
          val filesToBeRead = partitions.flatMap(_.files)
          assert(filesToBeRead.forall(_.partitionValues.getInt(0) != 3))
          assert(filesToBeRead.map(_.partitionValues).distinct.size === 2)
        }
      } finally {
        if (query != null) {
          query.stop()
        }
      }
    }
  }

  test("work with aggregation + watermark") {
    withTempDirs { (outputDir, checkpointDir) =>
      val inputData = MemoryStream[Long]
      val inputDF = inputData.toDF.toDF("time")
      val outputDf = inputDF
        .selectExpr("CAST(time AS timestamp) AS timestamp")
        .withWatermark("timestamp", "10 seconds")
        .groupBy(window($"timestamp", "5 seconds"))
        .count()
        .select("window.start", "window.end", "count")

      val query =
        outputDf.writeStream
          .option("checkpointLocation", checkpointDir.getCanonicalPath)
          .format("delta")
          .start(outputDir.getCanonicalPath)
      try {
        def addTimestamp(timestampInSecs: Int*): Unit = {
          inputData.addData(timestampInSecs.map(_ * 1L): _*)
          failAfter(streamingTimeout) {
            query.processAllAvailable()
          }
        }

        def check(expectedResult: ((Long, Long), Long)*): Unit = {
          val outputDf = spark.read.format("delta").load(outputDir.getCanonicalPath)
            .selectExpr(
              "CAST(start as BIGINT) AS start",
              "CAST(end as BIGINT) AS end",
              "count")
          checkDatasetUnorderly(
            outputDf.as[(Long, Long, Long)],
            expectedResult.map(x => (x._1._1, x._1._2, x._2)): _*)
        }

        addTimestamp(100) // watermark = None before this, watermark = 100 - 10 = 90 after this
        addTimestamp(104, 123) // watermark = 90 before this, watermark = 123 - 10 = 113 after this

        addTimestamp(140) // wm = 113 before this, emit results on 100-105, wm = 130 after this
        check((100L, 105L) -> 2L, (120L, 125L) -> 1L) // no-data-batch emits results on 120-125

      } finally {
        if (query != null) {
          query.stop()
        }
      }
    }
  }

  test("throw exception when users are trying to write in batch with different partitioning") {
    withTempDirs { (outputDir, checkpointDir) =>
      val inputData = MemoryStream[Int]
      val ds = inputData.toDS()
      val query =
        ds.map(i => (i, i * 1000))
          .toDF("id", "value")
          .writeStream
          .partitionBy("id")
          .option("checkpointLocation", checkpointDir.getCanonicalPath)
          .format("delta")
          .start(outputDir.getCanonicalPath)
      try {

        inputData.addData(1, 2, 3)
        failAfter(streamingTimeout) {
          query.processAllAvailable()
        }

        val e = intercept[AnalysisException] {
          spark.range(100)
            .select('id.cast("integer"), 'id % 4 as "by4", 'id.cast("integer") * 1000 as "value")
            .write
            .format("delta")
            .partitionBy("id", "by4")
            .mode("append")
            .save(outputDir.getCanonicalPath)
        }
        assert(e.getMessage.contains("Partition columns do not match"))

      } finally {
        query.stop()
      }
    }
  }

  testQuietly("incompatible schema merging throws errors - first streaming then batch") {
    withTempDirs { (outputDir, checkpointDir) =>
      val inputData = MemoryStream[Int]
      val ds = inputData.toDS()
      val query =
        ds.map(i => (i, i * 1000))
          .toDF("id", "value")
          .writeStream
          .partitionBy("id")
          .option("checkpointLocation", checkpointDir.getCanonicalPath)
          .format("delta")
          .start(outputDir.getCanonicalPath)
      try {

        inputData.addData(1, 2, 3)
        failAfter(streamingTimeout) {
          query.processAllAvailable()
        }

        val e = intercept[AnalysisException] {
          spark.range(100).select('id, ('id * 3).cast("string") as "value")
            .write
            .partitionBy("id")
            .format("delta")
            .mode("append")
            .save(outputDir.getCanonicalPath)
        }
        checkError(
<<<<<<< HEAD
          exception = e,
=======
          e,
>>>>>>> b2339cb5
          "DELTA_FAILED_TO_MERGE_FIELDS",
          parameters = Map("currentField" -> "id", "updateField" -> "id"))
      } finally {
        query.stop()
      }
    }
  }

  test("incompatible schema merging throws errors - first batch then streaming") {
    withTempDirs { (outputDir, checkpointDir) =>
      val inputData = MemoryStream[Int]
      val ds = inputData.toDS()
      val dsWriter =
        ds.map(i => (i, i * 1000))
          .toDF("id", "value")
          .writeStream
          .option("checkpointLocation", checkpointDir.getCanonicalPath)
          .format("delta")
      spark.range(100).select('id, ('id * 3).cast("string") as "value")
        .write
        .format("delta")
        .mode("append")
        .save(outputDir.getCanonicalPath)

      // More tests covering type changes can be found in [[DeltaSinkImplicitCastSuite]]. This only
      // covers type changes disabled.
      withSQLConf(DeltaSQLConf.DELTA_STREAMING_SINK_ALLOW_IMPLICIT_CASTS.key -> "false") {
        val wrapperException = intercept[StreamingQueryException] {
          val q = dsWriter.start(outputDir.getCanonicalPath)
          inputData.addData(1, 2, 3)
          q.processAllAvailable()
        }
        assert(wrapperException.cause.isInstanceOf[AnalysisException])
        checkError(
<<<<<<< HEAD
          exception = wrapperException.cause.asInstanceOf[AnalysisException],
=======
          wrapperException.cause.asInstanceOf[AnalysisException],
>>>>>>> b2339cb5
          "DELTA_FAILED_TO_MERGE_FIELDS",
          parameters = Map("currentField" -> "id", "updateField" -> "id"))
      }
    }
  }

  private def verifyDeltaSinkCatalog(f: DataStreamWriter[_] => StreamingQuery): Unit = {
    // Create a Delta sink whose target table is defined by our caller.
    val input = MemoryStream[Int]
    val streamWriter = input.toDF
      .writeStream
      .format("delta")
      .option(
        "checkpointLocation",
        Utils.createTempDir(namePrefix = "tahoe-test").getCanonicalPath)
    val q = f(streamWriter).asInstanceOf[StreamingQueryWrapper]

    // WARNING: Only the query execution thread is allowed to initialize the logical plan (enforced
    // by an assertion in MicroBatchExecution.scala). To avoid flaky failures, run the stream to
    // completion, to guarantee the query execution thread ran before we try to access the plan.
    try {
      input.addData(1, 2, 3)
      q.processAllAvailable()
    } finally {
      q.stop()
    }

    val plan = q.streamingQuery.logicalPlan
    val WriteToMicroBatchDataSourceV1(catalogTable, sink: DeltaSink, _, _, _, _, _) = plan
    assert(catalogTable === sink.catalogTable)
  }

  test("DeltaSink.catalogTable is correctly populated - catalog-based table") {
    withTable("tab") {
      verifyDeltaSinkCatalog(_.toTable("tab"))
    }
  }

  test("DeltaSink.catalogTable is correctly populated - path-based table") {
    withTempDir { tempDir =>
      if (tempDir.exists()) {
        assert(tempDir.delete())
      }
      verifyDeltaSinkCatalog(_.start(tempDir.getCanonicalPath))
    }
  }

  test("can't write out with all columns being partition columns") {
    withTempDirs { (outputDir, checkpointDir) =>
      val inputData = MemoryStream[Int]
      val ds = inputData.toDS()
      val query =
        ds.map(i => (i, i * 1000))
          .toDF("id", "value")
          .writeStream
          .partitionBy("id", "value")
          .option("checkpointLocation", checkpointDir.getCanonicalPath)
          .format("delta")
          .start(outputDir.getCanonicalPath)
      val e = intercept[StreamingQueryException] {
        inputData.addData(1)
        query.awaitTermination(30000)
      }
      assert(e.cause.isInstanceOf[AnalysisException])
    }
  }

  test("streaming write correctly sets isBlindAppend in CommitInfo") {
    withTempDirs { (outputDir, checkpointDir) =>

      val input = MemoryStream[Int]
      val inputDataStream = input.toDF().toDF("value")

      def tableData: DataFrame = spark.read.format("delta").load(outputDir.toString)

      def appendToTable(df: DataFrame): Unit = failAfter(streamingTimeout) {
        var q: StreamingQuery = null
        try {
          input.addData(0)
          q = df.writeStream
            .format("delta")
            .option("checkpointLocation", checkpointDir.toString)
            .start(outputDir.toString)
          q.processAllAvailable()
        } finally {
          if (q != null) q.stop()
        }
      }

      var lastCheckedVersion = -1L
      def isLastCommitBlindAppend: Boolean = {
        val log = DeltaLog.forTable(spark, outputDir.toString)
        val lastVersion = log.update().version
        assert(lastVersion > lastCheckedVersion, "no new commit was made")
        lastCheckedVersion = lastVersion
        val lastCommitChanges = log.getChanges(lastVersion).toSeq.head._2
        lastCommitChanges.collectFirst { case c: CommitInfo => c }.flatMap(_.isBlindAppend).get
      }

      // Simple streaming write should have isBlindAppend = true
      appendToTable(inputDataStream)
      assert(
        isLastCommitBlindAppend,
        "simple write to target table should have isBlindAppend = true")

      // Join with the table should have isBlindAppend = false
      appendToTable(inputDataStream.join(tableData, "value"))
      assert(
        !isLastCommitBlindAppend,
        "joining with target table in the query should have isBlindAppend = false")
    }
  }

  test("do not trust user nullability, so that parquet files aren't corrupted") {
    val jsonRec = """{"s": "ss", "b": {"s": "ss"}}"""
    val schema = new StructType()
      .add("s", StringType)
      .add("b", new StructType()
        .add("s", StringType)
        .add("i", IntegerType, nullable = false))
      .add("c", IntegerType, nullable = false)

    withTempDir { base =>
      val sourceDir = new File(base, "source").getCanonicalPath
      val tableDir = new File(base, "output").getCanonicalPath
      val chkDir = new File(base, "checkpoint").getCanonicalPath

      FileUtils.write(new File(sourceDir, "a.json"), jsonRec)

      val q = spark.readStream
        .format("json")
        .schema(schema)
        .load(sourceDir)
        .withColumn("file", input_file_name()) // Not sure why needs this to reproduce
        .writeStream
        .format("delta")
        .trigger(org.apache.spark.sql.streaming.Trigger.Once)
        .option("checkpointLocation", chkDir)
        .start(tableDir)

      q.awaitTermination()

      checkAnswer(
        spark.read.format("delta").load(tableDir).drop("file"),
        Seq(Row("ss", Row("ss", null), null)))
    }
  }

  test("history includes user-defined metadata for DataFrame.writeStream API") {
    failAfter(streamingTimeout) {
      withTempDirs { (outputDir, checkpointDir) =>
        val inputData = MemoryStream[Int]
        val df = inputData.toDF()
        val query = df.writeStream
          .option("checkpointLocation", checkpointDir.getCanonicalPath)
          .option("userMetadata", "testMeta!")
          .format("delta")
          .start(outputDir.getCanonicalPath)
        val log = DeltaLog.forTable(spark, outputDir.getCanonicalPath)

        inputData.addData(1)
        query.processAllAvailable()

        val lastCommitInfo = io.delta.tables.DeltaTable.forPath(spark, outputDir.getCanonicalPath)
            .history(1).as[DeltaHistory].head

        assert(lastCommitInfo.userMetadata === Some("testMeta!"))
        query.stop()
      }
    }
  }

}

abstract class DeltaSinkColumnMappingSuiteBase extends DeltaSinkSuite
  with DeltaColumnMappingSelectedTestMixin {
  import testImplicits._

  override protected def runOnlyTests = Seq(
    "append mode",
    "complete mode",
    "partitioned writing and batch reading",
    "work with aggregation + watermark"
  )


  test("allow schema evolution after renaming column") {
    Seq(true, false).foreach { schemaMergeEnabled =>
      withClue(s"Schema merge enabled: $schemaMergeEnabled") {
        withSQLConf(DeltaSQLConf.DELTA_SCHEMA_AUTO_MIGRATE.key -> schemaMergeEnabled.toString) {
          failAfter(streamingTimeout) {
            withTempDirs { (outputDir, checkpointDir) =>
              val sourceDir = Utils.createTempDir()
              def addData(df: DataFrame): Unit =
                df.coalesce(1).write.mode("append").save(sourceDir.getCanonicalPath)

              // save data to target dir
              Seq(100).toDF("value").write.format("delta").save(outputDir.getCanonicalPath)
              // use parquet stream as MemoryStream doesn't support recovering failed batches
              val df = spark.readStream
                .schema(new StructType().add("value", IntegerType, true))
                .parquet(sourceDir.getCanonicalPath)
              // start writing into Delta sink
              def queryGen(df: DataFrame): StreamingQuery = df.writeStream
                .option("checkpointLocation", checkpointDir.getCanonicalPath)
                .format("delta")
                .start(outputDir.getCanonicalPath)

              val query = queryGen(df)
              val log = DeltaLog.forTable(spark, outputDir.getCanonicalPath)

              // delta sink contains [100, 1]
              addData(Seq(1).toDF("value"))
              query.processAllAvailable()

              def outputDf: DataFrame =
                spark.read.format("delta").load(outputDir.getCanonicalPath)
              checkDatasetUnorderly(outputDf.as[Int], 100, 1)
              require(log.update().transactions.head == (query.id.toString -> 0L))

              sql(s"ALTER TABLE delta.`${outputDir.getAbsolutePath}` " +
                s"RENAME COLUMN value TO new_value")

              if (!schemaMergeEnabled) {
                // schema has changed, we can't automatically migrate the schema
                val e = intercept[StreamingQueryException] {
                  addData(Seq(2).toDF("value"))
                  query.processAllAvailable()
                }
                assert(e.cause.isInstanceOf[AnalysisException])
                assert(e.cause.getMessage.contains("A schema mismatch detected when writing"))

                // restart using the same query would still fail
                val query2 = queryGen(df)
                val e2 = intercept[StreamingQueryException] {
                  addData(Seq(2).toDF("value"))
                  query2.processAllAvailable()
                }
                assert(e2.cause.isInstanceOf[AnalysisException])
                assert(e2.cause.getMessage.contains("A schema mismatch detected when writing"))

                // but reingest using new schema should work
                val df2 = spark.readStream
                  .schema(new StructType().add("value", IntegerType, true))
                  .parquet(sourceDir.getCanonicalPath)
                  .withColumnRenamed("value", "new_value")
                val query3 = queryGen(df2)
                // delta sink contains [100, 1, 2] + [2, 2] due to recovering the failed batched
                addData(Seq(2).toDF("value"))
                query3.processAllAvailable()
                checkAnswer(outputDf,
                  Row(100) :: Row(1) :: Row(2) :: Row(2) :: Row(2) :: Nil)
                assert(outputDf.schema == new StructType().add("new_value", IntegerType, true))
                query3.stop()
              } else {
                // we allow auto schema migration, delta sink contains [100, 1, 2]
                addData(Seq(2).toDF("value"))
                query.processAllAvailable()
                // Since the incoming `value` column is now merged as a new column (even though it
                // has the same value as the original name) in which only the 3rd record has data.
                checkAnswer(outputDf, Row(100, null) :: Row(1, null) :: Row(null, 2) :: Nil)
                assert(outputDf.schema ==
                  new StructType().add("new_value", IntegerType, true)
                    .add("value", IntegerType, true))
                query.stop()
              }
            }
          }
        }
      }
    }
  }

  test("allow schema evolution after dropping column") {
    Seq(true, false).foreach { schemaMergeEnabled =>
      withClue(s"Schema merge enabled: $schemaMergeEnabled") {
        withSQLConf(DeltaSQLConf.DELTA_SCHEMA_AUTO_MIGRATE.key -> schemaMergeEnabled.toString) {
          failAfter(streamingTimeout) {
            withTempDirs { (outputDir, checkpointDir) =>
              val sourceDir = Utils.createTempDir()
              def addData(df: DataFrame): Unit =
                df.coalesce(1).write.mode("append").save(sourceDir.getCanonicalPath)

              // save data to target dir
              Seq((1, 100)).toDF("id", "value").write.format("delta")
                .save(outputDir.getCanonicalPath)

              // use parquet stream as MemoryStream doesn't support recovering failed batches
              val df = spark.readStream
                .schema(new StructType().add("id", IntegerType, true)
                  .add("value", IntegerType, true))
                .parquet(sourceDir.getCanonicalPath)

              // start writing into Delta sink
              def queryGen(df: DataFrame): StreamingQuery = df.writeStream
                .option("checkpointLocation", checkpointDir.getCanonicalPath)
                .format("delta")
                .start(outputDir.getCanonicalPath)

              val query = queryGen(df)
              val log = DeltaLog.forTable(spark, outputDir.getCanonicalPath)
              // delta sink contains [(1, 100), (2, 200)]
              addData(Seq((2, 200)).toDF("id", "value"))
              query.processAllAvailable()

              def outputDf: DataFrame =
                spark.read.format("delta").load(outputDir.getCanonicalPath)

              checkDatasetUnorderly(outputDf.as[(Int, Int)], (1, 100), (2, 200))
              assert(log.update().transactions.head == (query.id.toString -> 0L))

              withSQLConf(DeltaSQLConf.DELTA_ALTER_TABLE_DROP_COLUMN_ENABLED.key -> "true") {
                sql(s"ALTER TABLE delta.`${outputDir.getAbsolutePath}` DROP COLUMN value")
              }

              if (!schemaMergeEnabled) {
                // schema changed, we can't automatically migrate the schema
                val e = intercept[StreamingQueryException] {
                  addData(Seq((3, 300)).toDF("id", "value"))
                  query.processAllAvailable()
                }
                assert(e.cause.isInstanceOf[AnalysisException])
                assert(e.cause.getMessage.contains("A schema mismatch detected when writing"))

                // restart using the same query would still fail
                val query2 = queryGen(df)
                val e2 = intercept[StreamingQueryException] {
                  addData(Seq((3, 300)).toDF("id", "value"))
                  query2.processAllAvailable()
                }
                assert(e2.cause.isInstanceOf[AnalysisException])
                assert(e2.cause.getMessage.contains("A schema mismatch detected when writing"))

                // but reingest using new schema should work
                val df2 = spark.readStream
                  .schema(new StructType().add("id", IntegerType, true))
                  .parquet(sourceDir.getCanonicalPath)
                val query3 = queryGen(df2)
                // delta sink contains [1, 2, 3] + [3, 3] due to
                // recovering failed batches
                addData(Seq((3, 300)).toDF("id", "value"))
                query3.processAllAvailable()
                checkAnswer(outputDf,
                  Row(1) :: Row(2) :: Row(3) :: Row(3) :: Row(3) :: Nil)
                assert(outputDf.schema == new StructType().add("id", IntegerType, true))
                query3.stop()
              } else {
                addData(Seq((3, 300)).toDF("id", "value"))
                query.processAllAvailable()
                // None/null value appears because even though the added column has the same
                // logical name (`value`) as the dropped column, the physical name has been
                // changed so the old data could not be loaded.
                checkAnswer(outputDf, Row(1, null) :: Row(2, null) :: Row(3, 300) :: Nil)
                assert(outputDf.schema ==
                  new StructType().add("id", IntegerType, true).add("value", IntegerType, true))
                query.stop()
              }
            }
          }
        }
      }
    }
  }

}

class DeltaSinkIdColumnMappingSuite extends DeltaSinkColumnMappingSuiteBase
  with DeltaColumnMappingEnableIdMode
  with DeltaColumnMappingTestUtils

class DeltaSinkNameColumnMappingSuite extends DeltaSinkColumnMappingSuiteBase
  with DeltaColumnMappingEnableNameMode<|MERGE_RESOLUTION|>--- conflicted
+++ resolved
@@ -407,11 +407,7 @@
             .save(outputDir.getCanonicalPath)
         }
         checkError(
-<<<<<<< HEAD
-          exception = e,
-=======
           e,
->>>>>>> b2339cb5
           "DELTA_FAILED_TO_MERGE_FIELDS",
           parameters = Map("currentField" -> "id", "updateField" -> "id"))
       } finally {
@@ -446,11 +442,7 @@
         }
         assert(wrapperException.cause.isInstanceOf[AnalysisException])
         checkError(
-<<<<<<< HEAD
-          exception = wrapperException.cause.asInstanceOf[AnalysisException],
-=======
           wrapperException.cause.asInstanceOf[AnalysisException],
->>>>>>> b2339cb5
           "DELTA_FAILED_TO_MERGE_FIELDS",
           parameters = Map("currentField" -> "id", "updateField" -> "id"))
       }
