/*
 * Copyright (2021) The Delta Lake Project Authors.
 *
 * Licensed under the Apache License, Version 2.0 (the "License");
 * you may not use this file except in compliance with the License.
 * You may obtain a copy of the License at
 *
 * http://www.apache.org/licenses/LICENSE-2.0
 *
 * Unless required by applicable law or agreed to in writing, software
 * distributed under the License is distributed on an "AS IS" BASIS,
 * WITHOUT WARRANTIES OR CONDITIONS OF ANY KIND, either express or implied.
 * See the License for the specific language governing permissions and
 * limitations under the License.
 */

package org.apache.spark.sql.delta.schema

// scalastyle:off import.ordering.noEmptyLine
import java.util.Locale
import java.util.regex.Pattern

import scala.annotation.tailrec

import org.apache.spark.sql.delta.{DeltaAnalysisException, DeltaLog, DeltaTestUtils}
import org.apache.spark.sql.delta.RowCommitVersion
import org.apache.spark.sql.delta.RowId
import org.apache.spark.sql.delta.commands.cdc.CDCReader
import org.apache.spark.sql.delta.schema.SchemaMergingUtils._
import org.apache.spark.sql.delta.sources.DeltaSourceUtils.GENERATION_EXPRESSION_METADATA_KEY
import org.apache.spark.sql.delta.sources.DeltaSQLConf
import org.apache.spark.sql.delta.test.DeltaSQLCommandTest
import org.apache.spark.sql.delta.test.DeltaSQLTestUtils
import io.delta.tables.DeltaTable
import org.scalatest.GivenWhenThen

import org.apache.spark.sql.{AnalysisException, Column, DataFrame, QueryTest, Row}
import org.apache.spark.sql.catalyst.{InternalRow, TableIdentifier}
import org.apache.spark.sql.catalyst.analysis.UnresolvedAttribute
import org.apache.spark.sql.catalyst.expressions.{Alias, Cast, Expression}
import org.apache.spark.sql.catalyst.plans.logical.{LogicalPlan, Project}
import org.apache.spark.sql.functions._
import org.apache.spark.sql.internal.SQLConf
import org.apache.spark.sql.test.SharedSparkSession
import org.apache.spark.sql.types._

class SchemaUtilsSuite extends QueryTest
  with SharedSparkSession
  with GivenWhenThen
  with DeltaSQLTestUtils
  with DeltaSQLCommandTest {
  import SchemaUtils._
  import testImplicits._

  private def expectFailure(shouldContain: String*)(f: => Unit): Unit = {
    val e = intercept[AnalysisException] {
      f
    }
    val msg = e.getMessage.toLowerCase(Locale.ROOT)
    assert(shouldContain.map(_.toLowerCase(Locale.ROOT)).forall(msg.contains),
      s"Error message '$msg' didn't contain: $shouldContain")
  }

  private def expectFailurePattern(shouldContainPatterns: String*)(f: => Unit): Unit = {
    val e = intercept[AnalysisException] {
      f
    }
    val patterns =
      shouldContainPatterns.map(regex => Pattern.compile(regex, Pattern.CASE_INSENSITIVE))
    assert(patterns.forall(_.matcher(e.getMessage).find()),
      s"Error message '${e.getMessage}' didn't contain the patterns: $shouldContainPatterns")
  }

  private def expectAnalysisErrorClass(errorClass: String, params: Map[String, String])
                                      (f: => Unit): Unit = {
    val e = intercept[AnalysisException] {
      f
    }

    @tailrec
    def getError(ex: Throwable): Option[DeltaAnalysisException] = ex match {
      case e: DeltaAnalysisException if e.getErrorClass() == errorClass => Some(e)
      case e: AnalysisException => getError(e.getCause)
      case _ => None
    }

    val err = getError(e)
    assert(err.isDefined, "exception with the error class not found")
    checkError(
<<<<<<< HEAD
      exception = err.get,
     errorClass,
=======
      err.get,
      errorClass,
>>>>>>> b2339cb5
      parameters = params,
      matchPVals = true)
  }

  /////////////////////////////
  // Duplicate Column Checks
  /////////////////////////////

  test("duplicate column name in top level") {
    val schema = new StructType()
      .add("dupColName", IntegerType)
      .add("b", IntegerType)
      .add("dupColName", StringType)
    expectFailure("dupColName") { checkColumnNameDuplication(schema, "") }
  }

  test("duplicate column name in top level - case sensitivity") {
    val schema = new StructType()
      .add("dupColName", IntegerType)
      .add("b", IntegerType)
      .add("dupCOLNAME", StringType)
    expectFailure("dupColName") { checkColumnNameDuplication(schema, "") }
  }

  test("duplicate column name for nested column + non-nested column") {
    val schema = new StructType()
      .add("dupColName", new StructType()
        .add("a", IntegerType)
        .add("b", IntegerType))
      .add("dupColName", IntegerType)
    expectFailure("dupColName") { checkColumnNameDuplication(schema, "") }
  }

  test("duplicate column name for nested column + non-nested column - case sensitivity") {
    val schema = new StructType()
      .add("dupColName", new StructType()
        .add("a", IntegerType)
        .add("b", IntegerType))
      .add("dupCOLNAME", IntegerType)
    expectFailure("dupCOLNAME") { checkColumnNameDuplication(schema, "") }
  }

  test("duplicate column name in nested level") {
    val schema = new StructType()
      .add("top", new StructType()
        .add("dupColName", IntegerType)
        .add("b", IntegerType)
        .add("dupColName", StringType)
      )
    expectFailure("top.dupColName") { checkColumnNameDuplication(schema, "") }
  }

  test("duplicate column name in nested level - case sensitivity") {
    val schema = new StructType()
      .add("top", new StructType()
        .add("dupColName", IntegerType)
        .add("b", IntegerType)
        .add("dupCOLNAME", StringType)
      )
    expectFailure("top.dupColName") { checkColumnNameDuplication(schema, "") }
  }

  test("duplicate column name in double nested level") {
    val schema = new StructType()
      .add("top", new StructType()
        .add("b", new StructType()
          .add("dupColName", StringType)
          .add("c", IntegerType)
          .add("dupColName", StringType))
        .add("d", IntegerType)
      )
    expectFailure("top.b.dupColName") { checkColumnNameDuplication(schema, "") }
  }

  test("duplicate column name in double nested array") {
    val schema = new StructType()
      .add("top", new StructType()
        .add("b", ArrayType(ArrayType(new StructType()
          .add("dupColName", StringType)
          .add("c", IntegerType)
          .add("dupColName", StringType))))
        .add("d", IntegerType)
      )
    expectFailure("top.b.element.element.dupColName") { checkColumnNameDuplication(schema, "") }
  }

  test("duplicate column name in double nested map") {
    val keyType = new StructType()
      .add("dupColName", IntegerType)
      .add("d", StringType)
    expectFailure("top.b.key.dupColName") {
      val schema = new StructType()
        .add("top", new StructType()
          .add("b", MapType(keyType.add("dupColName", StringType), keyType))
        )
      checkColumnNameDuplication(schema, "")
    }
    expectFailure("top.b.value.dupColName") {
      val schema = new StructType()
        .add("top", new StructType()
          .add("b", MapType(keyType, keyType.add("dupColName", StringType)))
        )
      checkColumnNameDuplication(schema, "")
    }
    // This is okay
    val schema = new StructType()
      .add("top", new StructType()
        .add("b", MapType(keyType, keyType))
      )
    checkColumnNameDuplication(schema, "")
  }

  test("duplicate column name in nested array") {
    val schema = new StructType()
      .add("top", ArrayType(new StructType()
        .add("dupColName", IntegerType)
        .add("b", IntegerType)
        .add("dupColName", StringType))
      )
    expectFailure("top.element.dupColName") { checkColumnNameDuplication(schema, "") }
  }

  test("duplicate column name in nested array - case sensitivity") {
    val schema = new StructType()
      .add("top", ArrayType(new StructType()
        .add("dupColName", IntegerType)
        .add("b", IntegerType)
        .add("dupCOLNAME", StringType))
      )
    expectFailure("top.element.dupColName") { checkColumnNameDuplication(schema, "") }
  }

  test("non duplicate column because of back tick") {
    val schema = new StructType()
      .add("top", new StructType()
        .add("a", IntegerType)
        .add("b", IntegerType))
      .add("top.a", IntegerType)
    checkColumnNameDuplication(schema, "")
  }

  test("non duplicate column because of back tick - nested") {
    val schema = new StructType()
      .add("first", new StructType()
        .add("top", new StructType()
          .add("a", IntegerType)
          .add("b", IntegerType))
        .add("top.a", IntegerType))
    checkColumnNameDuplication(schema, "")
  }

  test("duplicate column with back ticks - nested") {
    val schema = new StructType()
      .add("first", new StructType()
        .add("top.a", StringType)
        .add("b", IntegerType)
        .add("top.a", IntegerType))
    expectFailure("first.`top.a`") { checkColumnNameDuplication(schema, "") }
  }

  test("duplicate column with back ticks - nested and case sensitivity") {
    val schema = new StructType()
      .add("first", new StructType()
        .add("TOP.a", StringType)
        .add("b", IntegerType)
        .add("top.a", IntegerType))
    expectFailure("first.`top.a`") { checkColumnNameDuplication(schema, "") }
  }

  /////////////////////////////
  // Read Compatibility Checks
  /////////////////////////////

  /**
   * Tests change of datatype within a schema.
   *  - the make() function is a "factory" function to create schemas that vary only by the
   *    given datatype in a specific position in the schema.
   *  - other tests will call this method with different make() functions to test datatype
   *    incompatibility in all the different places within a schema (in a top-level struct,
   *    in a nested struct, as the element type of an array, etc.)
   */
  def testDatatypeChange(scenario: String)(make: DataType => StructType): Unit = {
    val schemas = Map(
      ("int", make(IntegerType)),
      ("string", make(StringType)),
      ("struct", make(new StructType().add("a", StringType))),
      ("array", make(ArrayType(IntegerType))),
      ("map", make(MapType(StringType, FloatType)))
    )
    test(s"change of datatype should fail read compatibility - $scenario") {
      for (a <- schemas.keys; b <- schemas.keys if a != b) {
        assert(!isReadCompatible(schemas(a), schemas(b)),
          s"isReadCompatible should have failed for: ${schemas(a)}, ${schemas(b)}")
      }
    }
  }

  /**
   * Tests change of nullability within a schema (making a field nullable is not allowed,
   * but making a nullable field non-nullable is ok).
   *  - the make() function is a "factory" function to create schemas that vary only by the
   *    nullability (of a field, array element, or map values) in a specific position in the schema.
   *  - other tests will call this method with different make() functions to test nullability
   *    incompatibility in all the different places within a schema (in a top-level struct,
   *    in a nested struct, for the element type of an array, etc.)
   */
  def testNullability(scenario: String)(make: Boolean => StructType): Unit = {
    val nullable = make(true)
    val nonNullable = make(false)
    Seq(true, false).foreach { forbidTightenNullability =>
      val (blockedCase, blockedExisting, blockedRead) = if (forbidTightenNullability) {
        (s"tighten nullability should fail read compatibility " +
          s"(forbidTightenNullability=$forbidTightenNullability) - $scenario",
          nullable, nonNullable)
      } else {
        (s"relax nullability should fail read compatibility " +
          s"(forbidTightenNullability=$forbidTightenNullability) - $scenario",
          nonNullable, nullable)
      }
      val (allowedCase, allowedExisting, allowedRead) = if (forbidTightenNullability) {
        (s"relax nullability should not fail read compatibility " +
          s"(forbidTightenNullability=$forbidTightenNullability) - $scenario",
          nonNullable, nullable)
      } else {
        (s"tighten nullability should not fail read compatibility " +
          s"(forbidTightenNullability=$forbidTightenNullability) - $scenario",
          nullable, nonNullable)
      }
      test(blockedCase) {
        assert(!isReadCompatible(blockedExisting, blockedRead, forbidTightenNullability))
      }
      test(allowedCase) {
        assert(isReadCompatible(allowedExisting, allowedRead, forbidTightenNullability))
      }
    }
  }

  /**
   * Tests for fields of a struct: adding/dropping fields, changing nullability, case variation
   *  - The make() function is a "factory" method to produce schemas. It takes a function that
   *    mutates a struct (for example, but adding a column, or it could just not make any change).
   *  - Following tests will call this method with different factory methods, to mutate the
   *    various places where a struct can appear (at the top-level, nested in another struct,
   *    within an array, etc.)
   *  - This allows us to have one shared code to test compatibility of a struct field in all the
   *    different places where it may occur.
   */
  def testColumnVariations(scenario: String)
      (make: (StructType => StructType) => StructType): Unit = {

    // generate one schema without extra column, one with, one nullable, and one with mixed case
    val withoutExtra = make(struct => struct) // produce struct WITHOUT extra field
    val withExtraNullable = make(struct => struct.add("extra", StringType))
    val withExtraMixedCase = make(struct => struct.add("eXtRa", StringType))
    val withExtraNonNullable = make(struct => struct.add("extra", StringType, nullable = false))

    test(s"dropping a field should fail read compatibility - $scenario") {
      assert(!isReadCompatible(withExtraNullable, withoutExtra))
    }
    test(s"adding a nullable field should not fail read compatibility - $scenario") {
      assert(isReadCompatible(withoutExtra, withExtraNullable))
    }
    test(s"adding a non-nullable field should not fail read compatibility - $scenario") {
      assert(isReadCompatible(withoutExtra, withExtraNonNullable))
    }
    test(s"case variation of field name should fail read compatibility - $scenario") {
      assert(!isReadCompatible(withExtraNullable, withExtraMixedCase))
    }
    testNullability(scenario)(b => make(struct => struct.add("extra", StringType, nullable = b)))
    testDatatypeChange(scenario)(datatype => make(struct => struct.add("extra", datatype)))
  }

  // --------------------------------------------------------------------
  // tests for all kinds of places where a field can appear in a struct
  // --------------------------------------------------------------------

  testColumnVariations("top level")(
    f => f(new StructType().add("a", IntegerType)))

  testColumnVariations("nested struct")(
    f => new StructType()
      .add("a", f(new StructType().add("b", IntegerType))))

  testColumnVariations("nested in array")(
    f => new StructType()
      .add("array", ArrayType(
        f(new StructType().add("b", IntegerType)))))

  testColumnVariations("nested in map key")(
    f => new StructType()
      .add("map", MapType(
        f(new StructType().add("b", IntegerType)),
        StringType)))

  testColumnVariations("nested in map value")(
    f => new StructType()
      .add("map", MapType(
        StringType,
        f(new StructType().add("b", IntegerType)))))

  // --------------------------------------------------------------------
  // tests for data type change in places other than struct
  // --------------------------------------------------------------------

  testDatatypeChange("array element")(
    datatype => new StructType()
      .add("array", ArrayType(datatype)))

  testDatatypeChange("map key")(
    datatype => new StructType()
      .add("map", MapType(datatype, StringType)))

  testDatatypeChange("map value")(
    datatype => new StructType()
      .add("map", MapType(StringType, datatype)))

  // --------------------------------------------------------------------
  // tests for nullability change in places other than struct
  // --------------------------------------------------------------------

  testNullability("array contains null")(
    b => new StructType()
      .add("array", ArrayType(StringType, containsNull = b)))

  testNullability("map contains null values")(
    b => new StructType()
      .add("map", MapType(IntegerType, StringType, valueContainsNull = b)))

  testNullability("map nested in array")(
    b => new StructType()
      .add("map", ArrayType(
        MapType(IntegerType, StringType, valueContainsNull = b))))

  testNullability("array nested in map")(
    b => new StructType()
      .add("map", MapType(
        IntegerType,
        ArrayType(StringType, containsNull = b))))

  ////////////////////////////
  // reportDifference
  ////////////////////////////

  /**
   * @param existing the existing schema to compare to
   * @param specified the new specified schema
   * @param expected an expected list of messages, each describing a schema difference.
   *                 Every expected message is actually a regex patterns that is matched
   *                 against all diffs that are returned. This is necessary to tolerate
   *                 variance in ordering of field names, for example in a message such as
   *                 "Specified schema has additional field(s): x, y", we cannot predict
   *                 the order of x and y.
   */
  def testReportDifferences(testName: String)
    (existing: StructType, specified: StructType, expected: String*): Unit = {
    test(testName) {
      val differences = SchemaUtils.reportDifferences(existing, specified)
      // make sure every expected difference is reported
      expected foreach ((exp: String) =>
        assert(differences.exists(message => exp.r.findFirstMatchIn(message).isDefined),
          s"""Difference not reported.
             |Expected:
             |- $exp
             |Reported: ${differences.mkString("\n- ", "\n- ", "")}
            """.stripMargin))
      // make sure there are no extra differences reported
      assert(expected.size == differences.size,
        s"""Too many differences reported.
           |Expected: ${expected.mkString("\n- ", "\n- ", "")}
           |Reported: ${differences.mkString("\n- ", "\n- ", "")}
          """.stripMargin)
    }
  }

  testReportDifferences("extra columns should be reported as a difference")(
    existing = new StructType()
      .add("a", IntegerType),
    specified = new StructType()
      .add("a", IntegerType)
      .add("b", StringType),
    expected = "additional field[(]s[)]: b"
  )

  testReportDifferences("missing columns should be reported as a difference")(
    existing = new StructType()
      .add("a", IntegerType)
      .add("b", StringType),
    specified = new StructType()
      .add("a", IntegerType),
    expected = "missing field[(]s[)]: b"
  )

  testReportDifferences("making a column nullable should be reported as a difference")(
    existing = new StructType()
      .add("a", IntegerType, nullable = false)
      .add("b", StringType, nullable = true),
    specified = new StructType()
      .add("a", IntegerType, nullable = true)
      .add("b", StringType, nullable = true),
    expected = "a is nullable in specified schema but non-nullable in existing schema"
  )

  testReportDifferences("making a column non-nullable should be reported as a difference")(
    existing = new StructType()
      .add("a", IntegerType, nullable = false)
      .add("b", StringType, nullable = true),
    specified = new StructType()
      .add("a", IntegerType, nullable = false)
      .add("b", StringType, nullable = false),
    expected = "b is non-nullable in specified schema but nullable in existing schema"
  )

  testReportDifferences("change in column metadata should be reported as a difference")(
    existing = new StructType()
      .add("a", IntegerType, nullable = true, new MetadataBuilder().putString("x", "1").build())
      .add("b", StringType),
    specified = new StructType()
      .add("a", IntegerType, nullable = true, new MetadataBuilder().putString("x", "2").build())
      .add("b", StringType),
    expected = "metadata for field a is different"
  )

  testReportDifferences("change in generation expression for generated columns")(
    existing = new StructType()
      .add("a", IntegerType, nullable = true,
        new MetadataBuilder()
          .putString(GENERATION_EXPRESSION_METADATA_KEY, "b + 1")
          .putString("x", "1").build())
      .add("b", StringType),
    specified = new StructType()
      .add("a", IntegerType, nullable = true, new MetadataBuilder()
        .putString(GENERATION_EXPRESSION_METADATA_KEY, "1 + b")
        .putString("x", "1").build())
      .add("b", StringType),
    // Regex flags: DOTALL and MULTILINE
    expected = "(?sm)generation expression for field a is different" +
      // Not include
      "(?!.*metadata for field a is different)"
  )

  testReportDifferences("change in column metadata for generated columns")(
    existing = new StructType()
      .add("a", IntegerType, nullable = true,
        new MetadataBuilder()
          .putString(GENERATION_EXPRESSION_METADATA_KEY, "b + 1")
          .putString("x", "1").build())
      .add("b", StringType),
    specified = new StructType()
      .add("a", IntegerType, nullable = true, new MetadataBuilder()
        .putString(GENERATION_EXPRESSION_METADATA_KEY, "b + 1")
        .putString("x", "2").build())
      .add("b", StringType),
    expected = "metadata for field a is different"
  )

  testReportDifferences("change in generation expression and metadata for generated columns")(
    existing = new StructType()
      .add("a", IntegerType, nullable = true,
        new MetadataBuilder()
          .putString(GENERATION_EXPRESSION_METADATA_KEY, "b + 1")
          .putString("x", "1").build())
      .add("b", StringType),
    specified = new StructType()
      .add("a", IntegerType, nullable = true, new MetadataBuilder()
        .putString(GENERATION_EXPRESSION_METADATA_KEY, "b + 2")
        .putString("x", "2").build())
      .add("b", StringType),
    // Regex flags: DOTALL and MULTILINE
    expected = "(?sm)generation expression for field a is different" +
      ".*metadata for field a is different"
  )

  testReportDifferences("change of column type should be reported as a difference")(
    existing = new StructType()
      .add("a", IntegerType)
      .add("b", StringType),
    specified = new StructType()
      .add("a", IntegerType)
      .add("b", new ArrayType(
        StringType, containsNull = false)),
    expected = "type for b is different"
  )

  testReportDifferences("change of array nullability should be reported as a difference")(
    existing = new StructType()
      .add("a", IntegerType)
      .add("b", new ArrayType(
        new StructType().add("x", LongType), containsNull = true)),
    specified = new StructType()
      .add("a", IntegerType)
      .add("b", new ArrayType(
        new StructType().add("x", LongType), containsNull = false)),
    expected = "b\\[\\] can not contain null in specified schema but can in existing"
  )

  testReportDifferences("change of element type should be reported as a difference")(
    existing = new StructType()
      .add("a", IntegerType)
      .add("b", new ArrayType(LongType, containsNull = true)),
    specified = new StructType()
      .add("a", IntegerType)
      .add("b", new ArrayType(StringType, containsNull = true)),
    expected = "type for b\\[\\] is different"
  )

  testReportDifferences("change of element struct type should be reported as a difference")(
    existing = new StructType()
      .add("a", IntegerType)
      .add("b", new ArrayType(
        new StructType()
          .add("x", LongType),
        containsNull = true)),
    specified = new StructType()
      .add("a", IntegerType)
      .add("b", new ArrayType(
        new StructType()
          .add("x", StringType),
        containsNull = true)),
    expected = "type for b\\[\\].x is different"
  )

  testReportDifferences("change of map value nullability should be reported as a difference")(
    existing = new StructType()
      .add("a", IntegerType)
      .add("b", new MapType(
        StringType,
        new StructType().add("x", LongType), valueContainsNull = true)),
    specified = new StructType()
      .add("a", IntegerType)
      .add("b", new MapType(
        StringType,
        new StructType().add("x", LongType), valueContainsNull = false)),
    expected = "b can not contain null values in specified schema but can in existing"
  )

  testReportDifferences("change of map key type should be reported as a difference")(
    existing = new StructType()
      .add("a", IntegerType)
      .add("b", new MapType(LongType, StringType, valueContainsNull = true)),
    specified = new StructType()
      .add("a", IntegerType)
      .add("b", new MapType(StringType, StringType, valueContainsNull = true)),
    expected = "type for b\\[key\\] is different"
  )

  testReportDifferences("change of value struct type should be reported as a difference")(
    existing = new StructType()
      .add("a", IntegerType)
      .add("b", new MapType(
        StringType,
        new StructType().add("x", LongType),
        valueContainsNull = true)),
    specified = new StructType()
      .add("a", IntegerType)
      .add("b", new MapType(
        StringType,
        new StructType().add("x", FloatType),
        valueContainsNull = true)),
    expected = "type for b\\[value\\].x is different"
  )

  testReportDifferences("nested extra columns should be reported as a difference")(
    existing = new StructType()
      .add("x", new StructType()
        .add("a", IntegerType)),
    specified = new StructType()
      .add("x", new StructType()
        .add("a", IntegerType)
        .add("b", StringType)
        .add("c", LongType)),
    expected = "additional field[(]s[)]: (x.b, x.c|x.c, x.b)"
  )

  testReportDifferences("nested missing columns should be reported as a difference")(
    existing = new StructType()
      .add("x", new StructType()
        .add("a", IntegerType)
        .add("b", StringType)
        .add("c", FloatType)),
    specified = new StructType()
      .add("x", new StructType()
        .add("a", IntegerType)),
    expected = "missing field[(]s[)]: (x.b, x.c|x.c, x.b)"
  )

  testReportDifferences("making a nested column nullable should be reported as a difference")(
    existing = new StructType()
      .add("x", new StructType()
        .add("a", IntegerType, nullable = false)
        .add("b", StringType, nullable = true)),
    specified = new StructType()
      .add("x", new StructType()
        .add("a", IntegerType, nullable = true)
        .add("b", StringType, nullable = true)),
    expected = "x.a is nullable in specified schema but non-nullable in existing schema"
  )

  testReportDifferences("making a nested column non-nullable should be reported as a difference")(
    existing = new StructType()
      .add("x", new StructType()
        .add("a", IntegerType, nullable = false)
        .add("b", StringType, nullable = true)),
    specified = new StructType()
      .add("x", new StructType()
        .add("a", IntegerType, nullable = false)
        .add("b", StringType, nullable = false)),
    expected = "x.b is non-nullable in specified schema but nullable in existing schema"
  )

  testReportDifferences("change in nested column metadata should be reported as a difference")(
    existing = new StructType()
      .add("x", new StructType()
        .add("a", IntegerType, nullable = true, new MetadataBuilder().putString("x", "1").build())
        .add("b", StringType)),
    specified = new StructType()
      .add("x", new StructType()
        .add("a", IntegerType, nullable = true, new MetadataBuilder().putString("x", "2").build())
        .add("b", StringType)),
    expected = "metadata for field x.a is different"
  )

  testReportDifferences("change of nested column type should be reported as a difference")(
    existing = new StructType()
      .add("x", new StructType()
        .add("a", IntegerType)
        .add("b", StringType)),
    specified = new StructType()
      .add("x", new StructType()
        .add("a", IntegerType)
        .add("b", new ArrayType(
          StringType, containsNull = false))),
    expected = "type for x.b is different"
  )

  testReportDifferences("change of nested array nullability should be reported as a difference")(
    existing = new StructType()
      .add("x", new StructType()
        .add("a", IntegerType)
        .add("b", new ArrayType(
          new StructType()
            .add("x", LongType),
          containsNull = true))),
    specified = new StructType()
      .add("x", new StructType()
        .add("a", IntegerType)
        .add("b", new ArrayType(
          new StructType()
            .add("x", LongType),
          containsNull = false))),
    expected = "x.b\\[\\] can not contain null in specified schema but can in existing"
  )

  testReportDifferences("change of nested element type should be reported as a difference")(
    existing = new StructType()
      .add("x", new StructType()
        .add("a", IntegerType)
        .add("b", new ArrayType(LongType, containsNull = true))),
    specified = new StructType()
      .add("x", new StructType()
        .add("a", IntegerType)
        .add("b", new ArrayType(StringType, containsNull = true))),
    expected = "type for x.b\\[\\] is different"
  )

  testReportDifferences("change of nested element struct type should be reported as a difference")(
    existing = new StructType()
      .add("x", new StructType()
        .add("a", IntegerType)
        .add("b", new ArrayType(
          new StructType()
            .add("x", LongType),
          containsNull = true))),
    specified = new StructType()
      .add("x", new StructType()
        .add("a", IntegerType)
        .add("b", new ArrayType(
          new StructType()
            .add("x", StringType),
          containsNull = true))),
    expected = "type for x.b\\[\\].x is different"
  )

  private val piiTrue = new MetadataBuilder().putBoolean("pii", value = true).build()
  private val piiFalse = new MetadataBuilder().putBoolean("pii", value = false).build()

  testReportDifferences("multiple differences should be reported")(
    existing = new StructType()
      .add("a", IntegerType)
      .add("b", StringType)
      .add("c", BinaryType)
      .add("f", LongType, nullable = true, piiTrue)
      .add("g", new MapType(
        IntegerType,
        new StructType()
          .add("a", IntegerType, nullable = false, piiFalse)
          .add("b", StringType)
          .add("d", new ArrayType(
            LongType,
            containsNull = false
          )),
        valueContainsNull = true))
      .add("h", new MapType(
        LongType,
        StringType,
        valueContainsNull = true)),
    specified = new StructType()
      .add("a", FloatType)
      .add("d", StringType)
      .add("e", LongType)
      .add("f", LongType, nullable = false, piiFalse)
      .add("g", new MapType(
        StringType,
        new StructType()
          .add("a", LongType, nullable = true)
          .add("c", StringType)
          .add("d", new ArrayType(
            BooleanType,
            containsNull = true
          )),
        valueContainsNull = false))
      .add("h", new MapType(
        LongType,
        new ArrayType(IntegerType, containsNull = false),
        valueContainsNull = true)),
    "type for a is different",
    "additional field[(]s[)]: (d, e|e, d)",
    "missing field[(]s[)]: (b, c|c, b)",
    "f is non-nullable in specified schema but nullable",
    "metadata for field f is different",
    "type for g\\[key\\] is different",
    "g can not contain null values in specified schema but can in existing",
    "additional field[(]s[)]: g\\[value\\].c",
    "missing field[(]s[)]: g\\[value\\].b",
    "type for g\\[value\\].a is different",
    "g\\[value\\].a is nullable in specified schema but non-nullable in existing",
    "metadata for field g\\[value\\].a is different",
    "field g\\[value\\].d\\[\\] can contain null in specified schema but can not in existing",
    "type for g\\[value\\].d\\[\\] is different",
    "type for h\\[value\\] is different"
  )

  ////////////////////////////
  // findColumnPosition
  ////////////////////////////

  test("findColumnPosition") {
    val schema = new StructType()
      .add("struct", new StructType()
        .add("a", IntegerType)
        .add("b", IntegerType))
      .add("array", ArrayType(new StructType()
        .add("c", IntegerType)
        .add("d", IntegerType)))
      .add("field", StringType)
      .add("map", MapType(
        new StructType()
          .add("e", IntegerType),
        new StructType()
          .add("f", IntegerType)))
      .add("mapStruct", MapType(
        IntegerType,
        new StructType()
          .add("g", new StructType()
          .add("h", IntegerType))))
      .add("arrayMap", ArrayType(
        MapType(
          new StructType()
            .add("i", IntegerType),
          new StructType()
            .add("j", IntegerType))))

    val List(structIdx, arrayIdx, fieldIdx, mapIdx, mapStructIdx, arrayMapIdx) = (0 to 5).toList
    val ARRAY_ELEMENT_INDEX = 0
    val MAP_KEY_INDEX = 0
    val MAP_VALUE_INDEX = 1

    def checkPosition(column: Seq[String], position: Seq[Int]): Unit =
      assert(SchemaUtils.findColumnPosition(column, schema) === position)

    checkPosition(Seq("struct"), Seq(structIdx))
    checkPosition(Seq("STRucT"), Seq(structIdx))
    expectFailure("Couldn't find", schema.treeString) {
      SchemaUtils.findColumnPosition(Seq("struct", "array"), schema)
    }
    checkPosition(Seq("struct", "a"), Seq(structIdx, 0))
    checkPosition(Seq("STRucT", "a"), Seq(structIdx, 0))
    checkPosition(Seq("struct", "A"), Seq(structIdx, 0))
    checkPosition(Seq("STRucT", "A"), Seq(structIdx, 0))
    checkPosition(Seq("struct", "b"), Seq(structIdx, 1))
    checkPosition(Seq("array"), Seq(arrayIdx))
    checkPosition(Seq("array", "element", "C"), Seq(arrayIdx, ARRAY_ELEMENT_INDEX, 0))
    checkPosition(Seq("array", "element", "d"), Seq(arrayIdx, ARRAY_ELEMENT_INDEX, 1))
    checkPosition(Seq("field"), Seq(fieldIdx))
    checkPosition(Seq("map"), Seq(mapIdx))
    checkPosition(Seq("map", "key", "e"), Seq(mapIdx, MAP_KEY_INDEX, 0))
    checkPosition(Seq("map", "value", "f"), Seq(mapIdx, MAP_VALUE_INDEX, 0))
    checkPosition(Seq("map", "value", "F"), Seq(mapIdx, MAP_VALUE_INDEX, 0))
    checkPosition(Seq("mapStruct", "key"), Seq(mapStructIdx, MAP_KEY_INDEX))
    checkPosition(Seq("mapStruct", "value", "g"), Seq(mapStructIdx, MAP_VALUE_INDEX, 0))
    checkPosition(Seq("mapStruct", "key"), Seq(mapStructIdx, MAP_KEY_INDEX))
    checkPosition(Seq("mapStruct", "value"), Seq(mapStructIdx, MAP_VALUE_INDEX))
    checkPosition(Seq("arrayMap"), Seq(arrayMapIdx))
    checkPosition(Seq("arrayMap", "element"), Seq(arrayMapIdx, ARRAY_ELEMENT_INDEX))
    checkPosition(
      Seq("arrayMap", "element", "key"),
      Seq(arrayMapIdx, ARRAY_ELEMENT_INDEX, MAP_KEY_INDEX))
    checkPosition(
      Seq("arrayMap", "element", "value"),
      Seq(arrayMapIdx, ARRAY_ELEMENT_INDEX, MAP_VALUE_INDEX))
    checkPosition(
      Seq("arrayMap", "element", "key", "i"),
      Seq(arrayMapIdx, ARRAY_ELEMENT_INDEX, MAP_KEY_INDEX, 0))
    checkPosition(
      Seq("arrayMap", "element", "value", "j"),
      Seq(arrayMapIdx, ARRAY_ELEMENT_INDEX, MAP_VALUE_INDEX, 0))

    val resolver = org.apache.spark.sql.catalyst.analysis.caseSensitiveResolution
    Seq(Seq("STRucT", "b"), Seq("struct", "B"), Seq("array", "element", "C"),
        Seq("map", "key", "E")).foreach { column =>
      expectFailure("Couldn't find", schema.treeString) {
        SchemaUtils.findColumnPosition(column, schema, resolver)
      }
    }
  }

  test("findColumnPosition that doesn't exist") {
    val schema = new StructType()
      .add("a", IntegerType)
      .add("b", MapType(StringType, StringType))
      .add("c", ArrayType(IntegerType))
    expectFailure("Couldn't find", schema.treeString) {
      SchemaUtils.findColumnPosition(Seq("d"), schema)
    }
    expectFailure("A MapType was found", "mapType", schema.treeString) {
      SchemaUtils.findColumnPosition(Seq("b", "c"), schema)
    }
    expectFailure("An ArrayType was found", "arrayType", schema.treeString) {
      SchemaUtils.findColumnPosition(Seq("c", "b"), schema)
    }
  }

  ////////////////////////////
  // getNestedFieldFromPosition
  ////////////////////////////

  test("getNestedFieldFromPosition") {
    val a = StructField("a", IntegerType)
    val b = StructField("b", IntegerType)
    val c = StructField("c", IntegerType)
    val d = StructField("d", IntegerType)
    val e = StructField("e", IntegerType)
    val f = StructField("f", IntegerType)
    val g = StructField("g", IntegerType)

    val field = StructField("field", StringType)
    val struct = StructField("struct", new StructType().add(a).add(b))
    val arrayElement = StructField("element", new StructType().add(c))
    val array = StructField("array", ArrayType(arrayElement.dataType))
    val mapKey = StructField("key", new StructType().add(d))
    val mapValue = StructField("value", new StructType().add(e))
    val map = StructField("map", MapType(
      keyType = mapKey.dataType,
      valueType = mapValue.dataType))
    val arrayMapKey = StructField("key", new StructType().add(f))
    val arrayMapValue = StructField("value", new StructType().add(g))
    val arrayMapElement = StructField("element", MapType(
      keyType = arrayMapKey.dataType,
      valueType = arrayMapValue.dataType))
    val arrayMap = StructField("arrayMap", ArrayType(arrayMapElement.dataType))

    val root = StructField("root", StructType(Seq(field, struct, array, map, arrayMap)))

    val List(fieldIdx, structIdx, arrayIdx, mapIdx, arrayMapIdx) = (0 to 4).toList
    val ARRAY_ELEMENT_INDEX = 0
    val MAP_KEY_INDEX = 0
    val MAP_VALUE_INDEX = 1

    def checkField(position: Seq[Int], expected: StructField): Unit =
      assert(getNestedFieldFromPosition(root, position) === expected)

    checkField(Seq.empty, root)
    checkField(Seq(fieldIdx), field)
    checkField(Seq(structIdx), struct)
    checkField(Seq(structIdx, 0), a)
    checkField(Seq(structIdx, 1), b)
    checkField(Seq(arrayIdx), array)
    checkField(Seq(arrayIdx, ARRAY_ELEMENT_INDEX), arrayElement)
    checkField(Seq(arrayIdx, ARRAY_ELEMENT_INDEX, 0), c)
    checkField(Seq(mapIdx), map)
    checkField(Seq(mapIdx, MAP_KEY_INDEX), mapKey)
    checkField(Seq(mapIdx, MAP_VALUE_INDEX), mapValue)
    checkField(Seq(mapIdx, MAP_KEY_INDEX, 0), d)
    checkField(Seq(mapIdx, MAP_VALUE_INDEX, 0), e)
    checkField(Seq(arrayMapIdx), arrayMap)
    checkField(Seq(arrayMapIdx, ARRAY_ELEMENT_INDEX), arrayMapElement)
    checkField(Seq(arrayMapIdx, ARRAY_ELEMENT_INDEX, MAP_KEY_INDEX), arrayMapKey)
    checkField(Seq(arrayMapIdx, ARRAY_ELEMENT_INDEX, MAP_VALUE_INDEX), arrayMapValue)
    checkField(Seq(arrayMapIdx, ARRAY_ELEMENT_INDEX, MAP_KEY_INDEX, 0), f)
    checkField(Seq(arrayMapIdx, ARRAY_ELEMENT_INDEX, MAP_VALUE_INDEX, 0), g)

    def checkError(position: Seq[Int]): Unit =
      assertThrows[IllegalArgumentException] {
        getNestedFieldFromPosition(root, position)
      }

    checkError(Seq(-1))
    checkError(Seq(fieldIdx, 0))
    checkError(Seq(structIdx, -1))
    checkError(Seq(structIdx, 2))
    checkError(Seq(arrayIdx, ARRAY_ELEMENT_INDEX - 1))
    checkError(Seq(arrayIdx, ARRAY_ELEMENT_INDEX + 1))
    checkError(Seq(mapIdx, MAP_KEY_INDEX - 1))
    checkError(Seq(mapIdx, MAP_VALUE_INDEX + 1))
    checkError(Seq(arrayMapIdx, ARRAY_ELEMENT_INDEX - 1))
    checkError(Seq(arrayMapIdx, ARRAY_ELEMENT_INDEX + 1))
    checkError(Seq(arrayMapIdx, ARRAY_ELEMENT_INDEX, MAP_KEY_INDEX - 1))
    checkError(Seq(arrayMapIdx, ARRAY_ELEMENT_INDEX, MAP_VALUE_INDEX + 1))
    checkError(Seq(arrayMapIdx + 1))
  }

  test("getNestedTypeFromPosition") {
    val schema = new StructType().add("a", IntegerType)
    assert(getNestedTypeFromPosition(schema, Seq.empty) === schema)
    assert(getNestedTypeFromPosition(schema, Seq(0)) === IntegerType)
    assertThrows[IllegalArgumentException] {
      getNestedTypeFromPosition(schema, Seq(-1))
    }
    assertThrows[IllegalArgumentException] {
      getNestedTypeFromPosition(schema, Seq(1))
    }
  }

  ////////////////////////////
  // addColumn
  ////////////////////////////

  test("addColumn - simple") {
    val a = StructField("a", IntegerType)
    val b = StructField("b", StringType)
    val schema = new StructType().add(a).add(b)

    val x = StructField("x", LongType)
    assert(SchemaUtils.addColumn(schema, x, Seq(0)) === new StructType().add(x).add(a).add(b))
    assert(SchemaUtils.addColumn(schema, x, Seq(1)) === new StructType().add(a).add(x).add(b))
    assert(SchemaUtils.addColumn(schema, x, Seq(2)) === new StructType().add(a).add(b).add(x))

    expectFailure("Index -1", "lower than 0") {
      SchemaUtils.addColumn(schema, x, Seq(-1))
    }
    expectFailure("Index 3", "larger than struct length: 2") {
      SchemaUtils.addColumn(schema, x, Seq(3))
    }
    expectFailure("parent is not a structtype") {
      SchemaUtils.addColumn(schema, x, Seq(0, 0))
    }
  }

  test("addColumn - nested struct") {
    val a = StructField("a", IntegerType)
    val b = StructField("b", StringType)
    val first = StructField("first", new StructType().add(a).add(b))
    val middle = StructField("middle", new StructType().add(a).add(b))
    val last = StructField("last", new StructType().add(a).add(b))
    val schema = new StructType().add(first).add(middle).add(last)

    val x = StructField("x", LongType)
    assert(SchemaUtils.addColumn(schema, x, Seq(0)) ===
      new StructType().add(x).add(first).add(middle).add(last))
    assert(SchemaUtils.addColumn(schema, x, Seq(1)) ===
      new StructType().add(first).add(x).add(middle).add(last))
    assert(SchemaUtils.addColumn(schema, x, Seq(2)) ===
      new StructType().add(first).add(middle).add(x).add(last))
    assert(SchemaUtils.addColumn(schema, x, Seq(3)) ===
      new StructType().add(first).add(middle).add(last).add(x))

    assert(SchemaUtils.addColumn(schema, x, Seq(0, 2)) ===
      new StructType().add("first", new StructType().add(a).add(b).add(x)).add(middle).add(last))
    assert(SchemaUtils.addColumn(schema, x, Seq(0, 1)) ===
      new StructType().add("first", new StructType().add(a).add(x).add(b)).add(middle).add(last))
    assert(SchemaUtils.addColumn(schema, x, Seq(0, 0)) ===
      new StructType().add("first", new StructType().add(x).add(a).add(b)).add(middle).add(last))
    assert(SchemaUtils.addColumn(schema, x, Seq(1, 0)) ===
      new StructType().add(first).add("middle", new StructType().add(x).add(a).add(b)).add(last))
    assert(SchemaUtils.addColumn(schema, x, Seq(2, 0)) ===
      new StructType().add(first).add(middle).add("last", new StructType().add(x).add(a).add(b)))

    expectFailure("Index -1", "lower than 0") {
      SchemaUtils.addColumn(schema, x, Seq(0, -1))
    }
    expectFailure("Index 3", "larger than struct length: 2") {
      SchemaUtils.addColumn(schema, x, Seq(0, 3))
    }
    expectFailure("Struct not found at position 2") {
      SchemaUtils.addColumn(schema, x, Seq(0, 2, 0))
    }
    expectFailure("parent is not a structtype") {
      SchemaUtils.addColumn(schema, x, Seq(0, 0, 0))
    }
  }

  test("addColumn - nested map") {
    val k = StructField("k", IntegerType)
    val v = StructField("v", StringType)
    val schema = new StructType().add("m", MapType(
      keyType = new StructType().add(k),
      valueType = new StructType().add(v)))

    val MAP_KEY_INDEX = 0
    val MAP_VALUE_INDEX = 1

    val x = StructField("x", LongType)
    assert(SchemaUtils.addColumn(schema, x, Seq(0, MAP_KEY_INDEX, 0)) ===
      new StructType().add("m", MapType(
        keyType = new StructType().add(x).add(k),
        valueType = new StructType().add(v))))

    assert(SchemaUtils.addColumn(schema, x, Seq(0, MAP_KEY_INDEX, 1)) ===
      new StructType().add("m", MapType(
        keyType = new StructType().add(k).add(x),
        valueType = new StructType().add(v))))

    assert(SchemaUtils.addColumn(schema, x, Seq(0, MAP_VALUE_INDEX, 0)) ===
      new StructType().add("m", MapType(
        keyType = new StructType().add(k),
        valueType = new StructType().add(x).add(v))))

    assert(SchemaUtils.addColumn(schema, x, Seq(0, MAP_VALUE_INDEX, 1)) ===
      new StructType().add("m", MapType(
        keyType = new StructType().add(k),
        valueType = new StructType().add(v).add(x))))

    // Adding to map key/value.
    expectFailure("parent is not a structtype") {
      SchemaUtils.addColumn(schema, x, Seq(0, MAP_KEY_INDEX))
    }
    expectFailure("parent is not a structtype") {
      SchemaUtils.addColumn(schema, x, Seq(0, MAP_VALUE_INDEX))
    }
    // Invalid map access.
    expectFailure("parent is not a structtype") {
      SchemaUtils.addColumn(schema, x, Seq(0, MAP_KEY_INDEX - 1, 0))
    }
    expectFailure("parent is not a structtype") {
      SchemaUtils.addColumn(schema, x, Seq(0, MAP_VALUE_INDEX + 1, 0))
    }
  }

  test("addColumn - nested maps") {
    // Helper method to create a 2-level deep nested map of structs. The tests below each cover
    // adding a field to one of the leaf struct.
    def schema(
        kk: StructType = new StructType().add("kk", IntegerType),
        kv: StructType = new StructType().add("kv", IntegerType),
        vk: StructType = new StructType().add("vk", IntegerType),
        vv: StructType = new StructType().add("vv", IntegerType))
      : StructType = new StructType().add("m", MapType(
        keyType = MapType(
          keyType = kk,
          valueType = kv),
        valueType = MapType(
          keyType = vk,
          valueType = vv)))

    val MAP_KEY_INDEX = 0
    val MAP_VALUE_INDEX = 1

    val x = StructField("x", LongType)
    // Add field `x` at the front of each leaf struct.
    assert(SchemaUtils.addColumn(schema(), x, Seq(0, MAP_KEY_INDEX, MAP_KEY_INDEX, 0)) ===
      schema(kk = new StructType().add(x).add("kk", IntegerType)))
    assert(SchemaUtils.addColumn(schema(), x, Seq(0, MAP_VALUE_INDEX, MAP_KEY_INDEX, 0)) ===
      schema(vk = new StructType().add(x).add("vk", IntegerType)))
    assert(SchemaUtils.addColumn(schema(), x, Seq(0, MAP_KEY_INDEX, MAP_VALUE_INDEX, 0)) ===
      schema(kv = new StructType().add(x).add("kv", IntegerType)))
    assert(SchemaUtils.addColumn(schema(), x, Seq(0, MAP_VALUE_INDEX, MAP_VALUE_INDEX, 0)) ===
      schema(vv = new StructType().add(x).add("vv", IntegerType)))

    // Add field `x` at the back of each leaf struct.
    assert(SchemaUtils.addColumn(schema(), x, Seq(0, MAP_KEY_INDEX, MAP_KEY_INDEX, 1)) ===
      schema(kk = new StructType().add("kk", IntegerType).add(x)))
    assert(SchemaUtils.addColumn(schema(), x, Seq(0, MAP_VALUE_INDEX, MAP_KEY_INDEX, 1)) ===
      schema(vk = new StructType().add("vk", IntegerType).add(x)))
    assert(SchemaUtils.addColumn(schema(), x, Seq(0, MAP_KEY_INDEX, MAP_VALUE_INDEX, 1)) ===
      schema(kv = new StructType().add("kv", IntegerType).add(x)))
    assert(SchemaUtils.addColumn(schema(), x, Seq(0, MAP_VALUE_INDEX, MAP_VALUE_INDEX, 1)) ===
      schema(vv = new StructType().add("vv", IntegerType).add(x)))

    // Adding to map key/value.
    expectFailure("parent is not a structtype") {
      SchemaUtils.addColumn(schema(), x, Seq(0, MAP_KEY_INDEX, MAP_KEY_INDEX))
    }
    expectFailure("parent is not a structtype") {
      SchemaUtils.addColumn(schema(), x, Seq(0, MAP_KEY_INDEX, MAP_VALUE_INDEX))
    }
    // Invalid map access.
    expectFailure("parent is not a structtype") {
      SchemaUtils.addColumn(schema(), x, Seq(0, MAP_KEY_INDEX, MAP_KEY_INDEX - 1, 0))
    }
    expectFailure("parent is not a structtype") {
      SchemaUtils.addColumn(schema(), x, Seq(0, MAP_KEY_INDEX - 1, MAP_KEY_INDEX, 0))
    }
    expectFailure("parent is not a structtype") {
      SchemaUtils.addColumn(schema(), x, Seq(0, MAP_KEY_INDEX, MAP_VALUE_INDEX + 1, 0))
    }
    expectFailure("parent is not a structtype") {
      SchemaUtils.addColumn(schema(), x, Seq(0, MAP_VALUE_INDEX + 1, MAP_KEY_INDEX, 0))
    }
  }

  test("addColumn - nested array") {
    val e = StructField("e", IntegerType)
    val schema = new StructType().add("a", ArrayType(new StructType().add(e)))
    val x = StructField("x", LongType)

    val ARRAY_ELEMENT_INDEX = 0

    // Add field `x` at the front of the leaf struct.
    assert(SchemaUtils.addColumn(schema, x, Seq(0, ARRAY_ELEMENT_INDEX, 0)) ===
      new StructType().add("a", ArrayType(new StructType().add(x).add(e))))
    // Add field `x` at the back of the leaf struct.
    assert(SchemaUtils.addColumn(schema, x, Seq(0, ARRAY_ELEMENT_INDEX, 1)) ===
      new StructType().add("a", ArrayType(new StructType().add(e).add(x))))

    // Adding to array element.
    expectFailure("parent is not a structtype") {
      SchemaUtils.addColumn(schema, x, Seq(0, ARRAY_ELEMENT_INDEX))
    }
    // Invalid array access.
    expectFailure("Incorrectly accessing an ArrayType") {
      SchemaUtils.addColumn(schema, x, Seq(0, ARRAY_ELEMENT_INDEX - 1, 0))
    }
    expectFailure("Incorrectly accessing an ArrayType") {
      SchemaUtils.addColumn(schema, x, Seq(0, ARRAY_ELEMENT_INDEX + 1, 0))
    }
  }

  test("addColumn - nested arrays") {
    val e = StructField("e", IntegerType)
    val schema = new StructType().add("a", ArrayType(ArrayType(new StructType().add(e))))
    val x = StructField("x", LongType)

    val ARRAY_ELEMENT_INDEX = 0

    // Add field `x` at the front of the leaf struct.
    assert(SchemaUtils.addColumn(schema, x, Seq(0, ARRAY_ELEMENT_INDEX, ARRAY_ELEMENT_INDEX, 0)) ===
      new StructType().add("a", ArrayType(ArrayType(new StructType().add(x).add(e)))))
    // Add field `x` at the back of the leaf struct.
    assert(SchemaUtils.addColumn(schema, x, Seq(0, ARRAY_ELEMENT_INDEX, ARRAY_ELEMENT_INDEX, 1)) ===
      new StructType().add("a", ArrayType(ArrayType(new StructType().add(e).add(x)))))

    // Adding to array element.
    expectFailure("parent is not a structtype") {
      SchemaUtils.addColumn(schema, x, Seq(0, ARRAY_ELEMENT_INDEX, ARRAY_ELEMENT_INDEX))
    }
    // Invalid array access.
    expectFailure("Incorrectly accessing an ArrayType") {
      SchemaUtils.addColumn(schema, x, Seq(0, ARRAY_ELEMENT_INDEX, ARRAY_ELEMENT_INDEX - 1, 0))
    }
    expectFailure("Incorrectly accessing an ArrayType") {
      SchemaUtils.addColumn(schema, x, Seq(0, ARRAY_ELEMENT_INDEX - 1, ARRAY_ELEMENT_INDEX, 0))
    }
    expectFailure("Incorrectly accessing an ArrayType") {
      SchemaUtils.addColumn(schema, x, Seq(0, ARRAY_ELEMENT_INDEX, ARRAY_ELEMENT_INDEX + 1, 0))
    }
    expectFailure("Incorrectly accessing an ArrayType") {
      SchemaUtils.addColumn(schema, x, Seq(0, ARRAY_ELEMENT_INDEX + 1, ARRAY_ELEMENT_INDEX, 0))
    }
  }

  ////////////////////////////
  // dropColumn
  ////////////////////////////

  test("dropColumn - simple") {
    val a = StructField("a", IntegerType)
    val b = StructField("b", StringType)
    val schema = new StructType().add(a).add(b)

    assert(SchemaUtils.dropColumn(schema, Seq(0)) === ((new StructType().add(b), a)))
    assert(SchemaUtils.dropColumn(schema, Seq(1)) === ((new StructType().add(a), b)))

    expectFailure("Index -1", "lower than 0") {
      SchemaUtils.dropColumn(schema, Seq(-1))
    }
    expectFailure("Index 2", "equals to or is larger than struct length: 2") {
      SchemaUtils.dropColumn(schema, Seq(2))
    }
    expectFailure("Can only drop nested columns from StructType") {
      SchemaUtils.dropColumn(schema, Seq(0, 0))
    }
  }

  test("dropColumn - nested struct") {
    val a = StructField("a", IntegerType)
    val b = StructField("b", StringType)
    val c = StructField("c", StringType)
    val first = StructField("first", new StructType().add(a).add(b).add(c))
    val middle = StructField("middle", new StructType().add(a).add(b).add(c))
    val last = StructField("last", new StructType().add(a).add(b).add(c))
    val schema = new StructType().add(first).add(middle).add(last)

    assert(SchemaUtils.dropColumn(schema, Seq(0)) ===
      new StructType().add(middle).add(last) -> first)
    assert(SchemaUtils.dropColumn(schema, Seq(1)) ===
      new StructType().add(first).add(last) -> middle)
    assert(SchemaUtils.dropColumn(schema, Seq(2)) ===
      new StructType().add(first).add(middle) -> last)

    assert(SchemaUtils.dropColumn(schema, Seq(0, 2)) ===
      new StructType().add("first", new StructType().add(a).add(b)).add(middle).add(last) -> c)
    assert(SchemaUtils.dropColumn(schema, Seq(0, 1)) ===
      new StructType().add("first", new StructType().add(a).add(c)).add(middle).add(last) -> b)
    assert(SchemaUtils.dropColumn(schema, Seq(0, 0)) ===
      new StructType().add("first", new StructType().add(b).add(c)).add(middle).add(last) -> a)
    assert(SchemaUtils.dropColumn(schema, Seq(1, 0)) ===
      new StructType().add(first).add("middle", new StructType().add(b).add(c)).add(last) -> a)
    assert(SchemaUtils.dropColumn(schema, Seq(2, 0)) ===
      new StructType().add(first).add(middle).add("last", new StructType().add(b).add(c)) -> a)

    expectFailure("Index -1", "lower than 0") {
      SchemaUtils.dropColumn(schema, Seq(0, -1))
    }
    expectFailure("Index 3", "equals to or is larger than struct length: 3") {
      SchemaUtils.dropColumn(schema, Seq(0, 3))
    }
    expectFailure("Can only drop nested columns from StructType") {
      SchemaUtils.dropColumn(schema, Seq(0, 0, 0))
    }
  }

  test("dropColumn - nested map") {
    val a = StructField("a", IntegerType)
    val b = StructField("b", StringType)
    val c = StructField("c", LongType)
    val d = StructField("d", DateType)
    val schema = new StructType().add("m", MapType(
      keyType = new StructType().add(a).add(b),
      valueType = new StructType().add(c).add(d)))

    val MAP_KEY_INDEX = 0
    val MAP_VALUE_INDEX = 1

    assert(SchemaUtils.dropColumn(schema, Seq(0, MAP_KEY_INDEX, 0)) ===
      (new StructType().add("m", MapType(
        keyType = new StructType().add(b),
        valueType = new StructType().add(c).add(d))),
      a))

    assert(SchemaUtils.dropColumn(schema, Seq(0, MAP_KEY_INDEX, 1)) ===
      (new StructType().add("m", MapType(
        keyType = new StructType().add(a),
        valueType = new StructType().add(c).add(d))),
      b))

    assert(SchemaUtils.dropColumn(schema, Seq(0, MAP_VALUE_INDEX, 0)) ===
      (new StructType().add("m", MapType(
        keyType = new StructType().add(a).add(b),
        valueType = new StructType().add(d))),
      c))

    assert(SchemaUtils.dropColumn(schema, Seq(0, MAP_VALUE_INDEX, 1)) ===
      (new StructType().add("m", MapType(
        keyType = new StructType().add(a).add(b),
        valueType = new StructType().add(c))),
      d))

    // Dropping map key/value.
    expectFailure("can only drop nested columns from structtype") {
      SchemaUtils.dropColumn(schema, Seq(0, MAP_KEY_INDEX))
    }
    expectFailure("can only drop nested columns from structtype") {
      SchemaUtils.dropColumn(schema, Seq(0, MAP_VALUE_INDEX))
    }
    // Invalid map access.
    expectFailure("can only drop nested columns from structtype") {
      SchemaUtils.dropColumn(schema, Seq(0, MAP_KEY_INDEX - 1, 0))
    }
    expectFailure("can only drop nested columns from structtype") {
      SchemaUtils.dropColumn(schema, Seq(0, MAP_VALUE_INDEX + 1, 0))
    }
  }

  test("dropColumn - nested maps") {
    // Helper method to create a 2-level deep nested map of structs. The tests below each cover
    // dropping a field to one of the leaf struct. Each test adds an extra field `a` at a specific
    // position then drops it to end up with the default schema returned by `schema()`
    def schema(
        kk: StructType = new StructType().add("kk", IntegerType),
        kv: StructType = new StructType().add("kv", IntegerType),
        vk: StructType = new StructType().add("vk", IntegerType),
        vv: StructType = new StructType().add("vv", IntegerType))
      : StructType = new StructType().add("m", MapType(
        keyType = MapType(
          keyType = kk,
          valueType = kv),
        valueType = MapType(
          keyType = vk,
          valueType = vv)))

    val a = StructField("a", LongType)

    val MAP_KEY_INDEX = 0
    val MAP_VALUE_INDEX = 1

    def checkDrop(initialSchema: StructType, position: Seq[Int]): Unit =
      assert(SchemaUtils.dropColumn(initialSchema, position) === (schema(), a))
    // Drop field `a` from the front of each leaf struct.
    checkDrop(
      initialSchema = schema(kk = new StructType().add(a).add("kk", IntegerType)),
      position = Seq(0, MAP_KEY_INDEX, MAP_KEY_INDEX, 0))

    checkDrop(
      initialSchema = schema(kv = new StructType().add(a).add("kv", IntegerType)),
      position = Seq(0, MAP_KEY_INDEX, MAP_VALUE_INDEX, 0))

    checkDrop(
      initialSchema = schema(vk = new StructType().add(a).add("vk", IntegerType)),
      position = Seq(0, MAP_VALUE_INDEX, MAP_KEY_INDEX, 0))

    checkDrop(
      initialSchema = schema(vv = new StructType().add(a).add("vv", IntegerType)),
      position = Seq(0, MAP_VALUE_INDEX, MAP_VALUE_INDEX, 0))

    // Drop field `a` from the back of each leaf struct.
    checkDrop(
      initialSchema = schema(kk = new StructType().add("kk", IntegerType).add(a)),
      position = Seq(0, MAP_KEY_INDEX, MAP_KEY_INDEX, 1))

    checkDrop(
      initialSchema = schema(kv = new StructType().add("kv", IntegerType).add(a)),
      position = Seq(0, MAP_KEY_INDEX, MAP_VALUE_INDEX, 1))

    checkDrop(
      initialSchema = schema(vk = new StructType().add("vk", IntegerType).add(a)),
      position = Seq(0, MAP_VALUE_INDEX, MAP_KEY_INDEX, 1))

    checkDrop(
      initialSchema = schema(vv = new StructType().add("vv", IntegerType).add(a)),
      position = Seq(0, MAP_VALUE_INDEX, MAP_VALUE_INDEX, 1))

    // Dropping map key/value.
    expectFailure("can only drop nested columns from structtype") {
      SchemaUtils.dropColumn(schema(), Seq(0, MAP_KEY_INDEX, MAP_KEY_INDEX))
    }
    expectFailure("can only drop nested columns from structtype") {
      SchemaUtils.dropColumn(schema(), Seq(0, MAP_KEY_INDEX, MAP_VALUE_INDEX))
    }
    // Invalid map access.
    expectFailure("can only drop nested columns from structtype") {
      SchemaUtils.dropColumn(schema(), Seq(0, MAP_KEY_INDEX, MAP_KEY_INDEX - 1, 0))
    }
    expectFailure("can only drop nested columns from structtype") {
      SchemaUtils.dropColumn(schema(), Seq(0, MAP_KEY_INDEX - 1, MAP_KEY_INDEX, 0))
    }
    expectFailure("can only drop nested columns from structtype") {
      SchemaUtils.dropColumn(schema(), Seq(0, MAP_KEY_INDEX, MAP_VALUE_INDEX + 1, 0))
    }
    expectFailure("can only drop nested columns from structtype") {
      SchemaUtils.dropColumn(schema(), Seq(0, MAP_VALUE_INDEX + 1, MAP_KEY_INDEX, 0))
    }
  }

  test("dropColumn - nested array") {
    val e = StructField("e", IntegerType)
    val f = StructField("f", IntegerType)
    val schema = new StructType().add("a", ArrayType(new StructType().add(e).add(f)))

    val ARRAY_ELEMENT_INDEX = 0

    // Drop field from the front of the leaf struct.
    assert(SchemaUtils.dropColumn(schema, Seq(0, ARRAY_ELEMENT_INDEX, 0)) ===
      (new StructType().add("a", ArrayType(new StructType().add(f))), e))
    // Drop field from the back of the leaf struct.
    assert(SchemaUtils.dropColumn(schema, Seq(0, ARRAY_ELEMENT_INDEX, 1)) ===
      (new StructType().add("a", ArrayType(new StructType().add(e))), f))

    // Dropping array element.
    expectFailure("can only drop nested columns from structtype") {
      SchemaUtils.dropColumn(schema, Seq(0, ARRAY_ELEMENT_INDEX))
    }
    // Invalid array access.
    expectFailure("Incorrectly accessing an ArrayType") {
      SchemaUtils.dropColumn(schema, Seq(0, ARRAY_ELEMENT_INDEX - 1, 0))
    }
    expectFailure("Incorrectly accessing an ArrayType") {
      SchemaUtils.dropColumn(schema, Seq(0, ARRAY_ELEMENT_INDEX + 1, 0))
    }
  }

  test("dropColumn - nested arrays") {
    val e = StructField("e", IntegerType)
    val f = StructField("f", IntegerType)
    val schema = new StructType().add("a", ArrayType(ArrayType(new StructType().add(e).add(f))))

    val ARRAY_ELEMENT_INDEX = 0

    // Drop field `x` from the front of the leaf struct.
    assert(SchemaUtils.dropColumn(schema, Seq(0, ARRAY_ELEMENT_INDEX, ARRAY_ELEMENT_INDEX, 0)) ===
      (new StructType().add("a", ArrayType(ArrayType(new StructType().add(f)))), e))
    // Drop field `x` from the back of the leaf struct.
    assert(SchemaUtils.dropColumn(schema, Seq(0, ARRAY_ELEMENT_INDEX, ARRAY_ELEMENT_INDEX, 1)) ===
      (new StructType().add("a", ArrayType(ArrayType(new StructType().add(e)))), f))

    // Dropping array element.
    expectFailure("can only drop nested columns from structtype") {
      SchemaUtils.dropColumn(schema, Seq(0, ARRAY_ELEMENT_INDEX, ARRAY_ELEMENT_INDEX))
    }
    // Invalid array access.
    expectFailure("Incorrectly accessing an ArrayType") {
      SchemaUtils.dropColumn(schema, Seq(0, ARRAY_ELEMENT_INDEX, ARRAY_ELEMENT_INDEX - 1, 0))
    }
    expectFailure("Incorrectly accessing an ArrayType") {
      SchemaUtils.dropColumn(schema, Seq(0, ARRAY_ELEMENT_INDEX - 1, ARRAY_ELEMENT_INDEX, 0))
    }
    expectFailure("Incorrectly accessing an ArrayType") {
      SchemaUtils.dropColumn(schema, Seq(0, ARRAY_ELEMENT_INDEX, ARRAY_ELEMENT_INDEX + 1, 0))
    }
    expectFailure("Incorrectly accessing an ArrayType") {
      SchemaUtils.dropColumn(schema, Seq(0, ARRAY_ELEMENT_INDEX + 1, ARRAY_ELEMENT_INDEX, 0))
    }
  }

  /////////////////////////////////
  // normalizeColumnNamesInDataType
  /////////////////////////////////

  private def checkNormalizedColumnNamesInDataType(
      sourceDataType: DataType,
      tableDataType: DataType,
      expectedDataType: DataType): Unit = {
    assert(normalizeColumnNamesInDataType(
      deltaLog = null,
      sourceDataType,
      tableDataType,
      sourceParentFields = Seq.empty,
      tableSchema = new StructType()) == expectedDataType)
  }

  test("normalize column names in data type - atomic types") {
    val source = new StructType()
      .add("a", IntegerType)
      .add("b", StringType)
    val table = new StructType()
      .add("B", StringType)
      .add("A", IntegerType)
    val expected = new StructType()
      .add("A", IntegerType)
      .add("B", StringType)
    checkNormalizedColumnNamesInDataType(source, table, expected)
  }

  test("normalize column names in data type - incompatible atomic types") {
    val source = new StructType()
      .add("a", IntegerType)
      .add("b", StringType)
    val table = new StructType()
      .add("B", StringType)
      .add("A", StringType) // StringType != IntegerType
    val exception = intercept[AssertionError] {
      normalizeColumnNamesInDataType(
        deltaLog = null,
        source,
        table,
        sourceParentFields = Seq.empty,
        tableSchema = new StructType())
    }
    assert(exception.getMessage.contains("Types without nesting should match"))
  }

  test("normalize column names in data type - different integral types") {
    val source = new StructType()
      .add("a", IntegerType)
      .add("b", StringType)
    val table = new StructType()
      .add("B", StringType)
      .add("A", LongType) // LongType != IntegerType
    val expected = new StructType()
      .add("A", IntegerType)
      .add("B", StringType)
    checkNormalizedColumnNamesInDataType(source, table, expected)
  }

  test("normalize column names in data type - nested structs") {
    val source = new StructType()
      .add("a1", IntegerType)
      .add("a2", new StructType()
        .add("b1", IntegerType)
        .add("b2", new StructType()
          .add("c1", IntegerType)
          .add("c2", LongType)
        )
        .add("b3", LongType)
      )
      .add("a3", new StructType()
        .add("d1", IntegerType)
        .add("d2", LongType)
      )
    val table = new StructType()
      .add("A3", new StructType()
        .add("D2", LongType)
        .add("D3x", StringType)
        .add("D1", IntegerType)
      )
      .add("A2", new StructType()
        .add("B3", LongType)
        .add("B4x", IntegerType)
        .add("B1", IntegerType)
        .add("B2", new StructType()
          .add("C3", LongType)
          .add("C2", LongType)
          .add("C1", IntegerType)
        )
      )
      .add("A4x", StringType)
      .add("A1", IntegerType)
    val expected = new StructType()
      .add("A1", IntegerType)
      .add("A2", new StructType()
        .add("B1", IntegerType)
        .add("B2", new StructType()
          .add("C1", IntegerType)
          .add("C2", LongType))
        .add("B3", LongType)
      )
      .add("A3", new StructType()
        .add("D1", IntegerType)
        .add("D2", LongType)
      )
    checkNormalizedColumnNamesInDataType(source, table, expected)
  }

  test("normalize column names in data type - incompatible types in a struct") {
    val source = new StructType()
      .add("a", new StructType()
      .add("b", new StructType()
      .add("c", MapType(StringType, IntegerType))))
    val table = new StructType()
      .add("A", new StructType()
      .add("B", new StructType()
      .add("C", MapType(IntegerType, StringType))))
    val expected = new StructType()
      .add("A", new StructType()
      .add("B", new StructType()
      .add("C", MapType(StringType, IntegerType))))
    assertThrows[AssertionError] {
      checkNormalizedColumnNamesInDataType(source, table, expected)
    }
  }

  test("normalize column names in data type - arrays, maps, structs") {
    val source = MapType(
      new StructType()
        .add("aa", IntegerType)
        .add("bb", StringType),
      ArrayType(new StructType()
        .add("aa", IntegerType)
        .add("bb", StringType)))
    val table = MapType(
      new StructType()
        .add("aA", IntegerType)
        .add("bB", StringType),
      ArrayType(new StructType()
        .add("Cc", IntegerType)
        .add("Aa", IntegerType)
        .add("Bb", StringType)))
    val expected = MapType(
      new StructType()
        .add("aA", IntegerType)
        .add("bB", StringType),
      ArrayType(new StructType()
        .add("Aa", IntegerType)
        .add("Bb", StringType)))
    checkNormalizedColumnNamesInDataType(source, table, expected)
  }

  test("normalize column names in data type - missing column") {
    val source = ArrayType(
      new StructType()
        .add("aa", IntegerType)
        .add("bb", StringType)
    )
    val target = ArrayType(
      new StructType()
        .add("AA", IntegerType)
        .add("CC", StringType) // "bb" != "CC"
    )
    val exception = intercept[DeltaAnalysisException] {
      normalizeColumnNamesInDataType(deltaLog = null, source, target,
        Seq("x", "Y"), new StructType())
    }
    checkError(
<<<<<<< HEAD
      exception = exception,
=======
      exception,
>>>>>>> b2339cb5
      "DELTA_CANNOT_RESOLVE_COLUMN",
      sqlState = "42703",
      parameters = Map("columnName" -> "x.Y.bb", "schema" -> "root\n")
    )
  }

  test("normalize column names in data type - preserve nullability and comments") {
    val source = new StructType()
      .add("a1", IntegerType, nullable = true)
      .add("a2", new StructType()
        .add("b1", IntegerType, nullable = false)
        .add("b2", ArrayType(IntegerType, containsNull = true),
          nullable = true, comment = "comment for b2")
        .add("b3", MapType(IntegerType, StringType, valueContainsNull = false),
          nullable = true, comment = "comment for b3"),
        nullable = false, comment = "comment for a2"
      )
    val table = new StructType()
      .add("A1", IntegerType, nullable = false, "comment for A1")
      .add("A2", new StructType()
        .add("B1", IntegerType, nullable = true)
        .add("B2", ArrayType(IntegerType, containsNull = false),
          nullable = false, comment = "comment for B2")
        .add("B3", MapType(IntegerType, StringType, valueContainsNull = true),
          nullable = false, comment = "comment for B3"),
        nullable = true
      )
    val expected = new StructType()
      .add("A1", IntegerType, nullable = true)
      .add("A2", new StructType()
        .add("B1", IntegerType, nullable = false)
        .add("B2", ArrayType(IntegerType, containsNull = true),
          nullable = true, comment = "comment for b2")
        .add("B3", MapType(IntegerType, StringType, valueContainsNull = false),
          nullable = true, comment = "comment for b3"),
        nullable = false, comment = "comment for a2"
      )
    checkNormalizedColumnNamesInDataType(source, table, expected)
  }

  test("normalize column names in data type - empty source struct") {
    val source = new StructType()
    val table = new StructType().add("a", IntegerType)
    val expected = new StructType()
    checkNormalizedColumnNamesInDataType(source, table, expected)
  }

  ////////////////////////////
  // normalizeColumnNames
  ////////////////////////////

  /**
   * SchemaUtils.normalizeColumnNames() introduces a Project operator where for each of the
   * top-level columns:
   * - If a top-level field name differs from the table schema, we correct it using an Alias.
   * - If a nested field name differs from the table schema, we correct it using a Cast.
   * This function verifies that the Casts are only introduced for the correct subset of top-level
   * columns.
   */
  private def verifyColumnsWithCasts(df: DataFrame, columnsWithCasts: Seq[String]): Unit = {
    @tailrec def isCast(expression: Expression): Boolean = expression match {
      case _: Cast => true
      case Alias(child, _) => isCast(child)
      case _ => false
    }

    val plan = df.queryExecution.analyzed
    val projections = plan.asInstanceOf[Project].projectList
    for (projection <- projections) {
      val expectedIsCast = columnsWithCasts.contains(projection.name)
      val actualIsCast = isCast(projection)
      assert(expectedIsCast === actualIsCast, s"Verifying cast for ${projection.name}")
    }
  }

  test("normalize column names - different top-level ordering") {
    val df = Seq((1, 2, 3)).toDF("def", "gHi", "abC")
    val tableSchema = new StructType()
      .add("abc", IntegerType)
      .add("Def", IntegerType)
      .add("ghi", IntegerType)
      // Add an extra column to the table schema to make sure it is not added, and does not cause
      // an error.
      .add("jkl", StringType)
    val expectedSchema = new StructType()
      .add("Def", IntegerType, false)
      .add("ghi", IntegerType, false)
      .add("abc", IntegerType, false)
    val normalized = normalizeColumnNames(
      deltaLog = null,
      tableSchema,
      df
    )
    verifyColumnsWithCasts(normalized, Seq.empty)
    assert(normalized.schema == expectedSchema)
  }

  test("normalize column names - dots in the name") {
    val df = spark.read.json(Seq("""{"a.b":1,"c.d":{"x.y":2, "y.z":1}}""").toDS())
    val tableSchema = new StructType()
      .add("c.D", new StructType()
        .add("y.z", LongType)
        .add("x.Y", LongType)
      )
      .add("a.B", LongType)
    val expectedSchema = new StructType()
      .add("a.B", LongType, nullable = true)
      .add("c.D", new StructType()
        .add("x.Y", LongType, nullable = true)
        .add("y.z", LongType, nullable = true),
        nullable = true
      )
    val normalized = normalizeColumnNames(
      deltaLog = null,
      tableSchema,
      df
    )
    verifyColumnsWithCasts(normalized, Seq("c.D"))
    assert(normalized.schema === expectedSchema)
  }

  test("normalize column names - different case in struct") {
    // JSON schema inference does not preserve the order of columns, so we need an explicit schema.
    val jsonSchema = new StructType()
      .add("b", new StructType()
        .add("x", LongType)
        .add("y", new StructType()
          .add("T", LongType)
          .add("s", LongType)
        )
      )
      .add("a", LongType)
    val df = spark.read.schema(jsonSchema)
      .json(Seq("""{"b":{"x":1,"y":{"T":2, "s":1}}, "a":1}""").toDS())
    val tableSchema = new StructType()
      .add("a", LongType)
      .add("b", new StructType()
        .add("x", LongType)
        .add("y", new StructType()
          .add("s", LongType)
          .add("t", LongType)
        )
      )
    val expectedSchema = new StructType()
      .add("b", new StructType()
        .add("x", LongType)
        .add("y", new StructType()
          .add("t", LongType)
          .add("s", LongType)
        )
      )
      .add("a", LongType)
    val normalized = normalizeColumnNames(
      deltaLog = null,
      tableSchema,
      df
    )
    verifyColumnsWithCasts(normalized, Seq("b"))
    assert(normalized.schema === expectedSchema)
  }

  test("normalize column names - different case in array") {
    val df = spark.read.json(Seq("""{"X":1,"y":[{"Z": "alpha"},{"Z":"beta"}]}""").toDS())
    val tableSchema = new StructType()
      .add("x", LongType)
      .add("y", ArrayType(new StructType().add("z", StringType)))
    val normalized = normalizeColumnNames(
      deltaLog = null,
      tableSchema,
      df
    )
    verifyColumnsWithCasts(normalized, Seq("y"))
    assert(normalized.schema == tableSchema)
  }

  test("normalize column names - different case in map") {
    val sourceMapType = MapType(StringType, new StructType().add("Z", StringType))
    val df = spark.range(1).toDF("X")
      .withColumn("y", lit(null).cast(sourceMapType))
      .select(col("y"), col("X"))
    val tableSchema = new StructType()
      .add("x", LongType)
      .add("y", MapType(StringType, new StructType()
        .add("z", StringType)
        // Add an extra nested column to the table schema to make sure it is not added.
        .add("v", IntegerType)))
    val expectedSchema = new StructType()
      .add("y", MapType(StringType, new StructType().add("z", StringType)))
      .add("x", LongType, nullable = false)
    val normalized = normalizeColumnNames(
      deltaLog = null,
      tableSchema,
      df
    )
    verifyColumnsWithCasts(normalized, Seq("y"))
    assert(normalized.schema === expectedSchema)
  }

  test("normalize column names - maintain nested column order") {
    val sourceStructColumnNames =
      Seq("the", "quick", "brown", "fox", "jumps", "over", "them", "lazy", "dog")
    val sourceStructType = new StructType(
      sourceStructColumnNames.map(StructField(_, IntegerType)).toArray)

    // Nested columns in the table are all name in upper case, and listed in reverse order.
    val tableStructColumnNames = Seq("LOOK") ++
      sourceStructColumnNames.reverse.map(_.toUpperCase(Locale.ROOT))
    val tableSchema = new StructType()
      .add("s", new StructType(
        tableStructColumnNames.map(StructField(_, IntegerType)).toArray))

    // We expect the columns to maintain the same order as the source.
    val expectedStructColumnNames = sourceStructColumnNames.map(_.toUpperCase(Locale.ROOT))
    val expectedSchema = new StructType()
      .add("s", new StructType(
        expectedStructColumnNames.map(StructField(_, IntegerType)).toArray))

    val df = spark.range(1).toDF("id")
      .select(lit(null).cast(sourceStructType).as("s"))
    val normalized = normalizeColumnNames(
      deltaLog = null,
      tableSchema,
      df
    )
    verifyColumnsWithCasts(normalized, Seq("s"))
    assert(normalized.schema === expectedSchema)
  }

  test("normalize column names - only top-level names of complex columns differ") {
    val structType = new StructType()
      .add("a", IntegerType)
      .add("b", IntegerType)
    val mapType = MapType(structType, structType)
    val arrayType = ArrayType(structType)

    val df = spark.range(1).toDF("id")
      .select(lit(null).cast(structType).as("x"),
        lit(null).cast(mapType).as("y"),
        lit(null).cast(arrayType).as("z"))
    val tableSchema = new StructType()
      .add("X", structType)
      .add("Y", mapType)
      .add("Z", arrayType)
    val normalized = normalizeColumnNames(
      deltaLog = null,
      tableSchema,
      df
    )
    // If only top-level names differ, there is no need to cast complex types.
    verifyColumnsWithCasts(normalized, Seq.empty)
    assert(normalized.schema === tableSchema)
  }

  test("normalize column names - unmatched top-level column") {
    val df = spark.range(1).toDF("id")
      .select(lit(1L).as("one"), lit(2L).as("two"))
    val tableSchema = new StructType()
      .add("ONE", LongType)
      .add("THREE", LongType)
    val exception = intercept[DeltaAnalysisException] {
      normalizeColumnNames(
        deltaLog = null,
        tableSchema,
        df
      )
    }
    checkError(
<<<<<<< HEAD
      exception = exception,
=======
      exception,
>>>>>>> b2339cb5
      "DELTA_CANNOT_RESOLVE_COLUMN",
      sqlState = "42703",
      parameters = Map("columnName" -> "two", "schema" -> tableSchema.treeString)
    )
  }

  test("normalize column names - unmatched nested column") {
    val sourceStructType = new StructType()
      .add("one", LongType)
      .add("two", LongType)
    val df = spark.range(1).toDF("id")
      .select(lit(null).cast(sourceStructType).as("s"))
    val tableSchema = new StructType()
      .add("S", new StructType()
        .add("ONE", LongType)
        .add("THREE", LongType)
      )
    val exception = intercept[DeltaAnalysisException] {
      normalizeColumnNames(
        deltaLog = null,
        tableSchema,
        df
      )
    }
    checkError(
<<<<<<< HEAD
      exception = exception,
=======
      exception,
>>>>>>> b2339cb5
      "DELTA_CANNOT_RESOLVE_COLUMN",
      sqlState = "42703",
      parameters = Map("columnName" -> "s.two", "schema" -> tableSchema.treeString)
    )
  }

  test("normalize column names - deeply nested schema") {
    // The only difference is the case of the most deeply nested column.
    val structTypes = Seq("z", "Z").map { finalColumnName =>
      new StructType()
        .add("a", IntegerType)
        .add("b", MapType(StringType, new StructType()
          .add("c", IntegerType)
          .add("d", new StructType()
            .add("e", IntegerType)
            .add("f", IntegerType)
            .add("g", ArrayType(new StructType()
              .add("h", IntegerType)
              .add("i", IntegerType)
              .add("j", new StructType()
                .add("k", MapType(StringType, new StructType()
                  .add("l", ArrayType(new StructType()
                    .add("m", IntegerType)
                    .add(finalColumnName, IntegerType)
      ))))))))))
    }.toArray

    val sourceStructType = structTypes(0)
    val df = spark.range(1).toDF("id")
      .select(lit(null).cast(sourceStructType).as("s"))
    val tableStructType = structTypes(1)
    val tableSchema = new StructType()
      .add("s", tableStructType)
    val normalized = normalizeColumnNames(
      deltaLog = null,
      tableSchema,
      df
    )
    verifyColumnsWithCasts(normalized, Seq("s"))
    assert(normalized.schema === tableSchema)
  }

  test("normalize column names - can normalize row id column") {
    withTable("src") {
      spark.range(3).toDF("id").write
        .format("delta")
        .mode("overwrite")
        .option("delta.enableRowTracking", "true")
        .saveAsTable("src")

      val df = spark.read.format("delta").table("src")
        .select(
          col("*"),
          col("_metadata.row_id").as("row_id")
        )
        .withMetadata("row_id", RowId.RowIdMetadataStructField.metadata("name"))

      val tableSchema = new StructType().add("id", LongType)
      val normalized =
        normalizeColumnNames(deltaLog = null, tableSchema, df)
        assert(normalized.schema.fieldNames === Seq("id", "row_id"))
    }
  }

  test("normalize column names - can normalize both row id and commit version columns") {
    withTable("src") {
      spark.range(3).toDF("id").write
        .format("delta")
        .mode("overwrite")
        .option("delta.enableRowTracking", "true")
        .saveAsTable("src")

      val df = spark.read.format("delta").table("src")
        .select(
          col("*"),
          col("_metadata.row_id").as("row_id"),
          col("_metadata.row_commit_version").as("row_commit_version")
        )
        .withMetadata("row_id", RowId.RowIdMetadataStructField.metadata("name"))
        .withMetadata("row_commit_version", RowCommitVersion.MetadataStructField.metadata("name"))

      val tableSchema = new StructType().add("id", LongType)
        val normalized =
        normalizeColumnNames(deltaLog = null, tableSchema, df)
        assert(normalized.schema.fieldNames === Seq("id", "row_id", "row_commit_version"))
    }
  }

  test("normalize column names - can normalize CDC type column") {
    val df = Seq((1, 2, 3, 4)).toDF("Abc", "def", "gHi", CDCReader.CDC_TYPE_COLUMN_NAME)
    val tableSchema = new StructType()
      .add("abc", IntegerType)
      .add("Def", IntegerType)
      .add("ghi", IntegerType)
    val normalized = normalizeColumnNames(
      deltaLog = null,
      tableSchema,
      df
    )
    verifyColumnsWithCasts(normalized, Seq.empty)
    assert(normalized.schema.fieldNames ===
      tableSchema.fieldNames :+ CDCReader.CDC_TYPE_COLUMN_NAME)
  }

  private def checkLatestStatsForOneRowFile(
      tableName: String,
      expectedStats: Map[String, Option[Any]]): Unit = {
    val snapshot = DeltaLog.forTable(spark, TableIdentifier(tableName)).update()
    val fileStats = snapshot.allFiles
      .orderBy(desc("modificationTime"))
      .limit(1)
      .withColumn("stats", from_json(col("stats"), snapshot.statsSchema))
      .select("stats.*")

    val assertions = Seq(assert_true(col("numRecords") === lit(1L))) ++
        expectedStats.flatMap { case (columnName, columnValue) =>
      columnValue match {
        case Some(value) => Seq(
          assert_true(col("minValues." + columnName) === lit(value)),
          assert_true(col("maxValues." + columnName) === lit(value)),
          assert_true(col("nullCount." + columnName) === lit(0L)))
        case None => Seq(
          assert_true(col("minValues." + columnName).isNull),
          assert_true(col("maxValues." + columnName).isNull),
          assert_true(col("nullCount." + columnName) === lit(1L)))
      }
    }
    fileStats.select(assertions: _*).collect()
  }

  for (caseSensitive <- DeltaTestUtils.BOOLEAN_DOMAIN) {
    test(s"normalize column names - e2e nested struct (caseSensitive=$caseSensitive)") {
      withSQLConf(SQLConf.CASE_SENSITIVE.key -> caseSensitive.toString) {
        val sourceData = Seq((105L, "foo", 205L, "bar",
            Struct1("James", 11, "Smith", 3000, "Correct")))
        val sourceDf = sourceData.toDF("long1", "str1", "long2", "str2", "struct1")
        val sourceSchema = new StructType()
          .add("long1", LongType, nullable = false)
          .add("str1", StringType, nullable = true)
          .add("long2", LongType, nullable = false)
          .add("str2", StringType, nullable = true)
          .add("struct1", new StructType()
            .add("firstname", StringType, nullable = true)
            .add("numberone", LongType, nullable = false)
            .add("lastname", StringType, nullable = true)
            .add("numbertwo", LongType, nullable = false)
            .add("CorrectCase", StringType, nullable = true),
            nullable = true
          )
        assert(sourceDf.schema === sourceSchema)
        val createTableCommand =
          """ CREATE TABLE t (
            |  Long2 LONG, Str2 STRING, Long1 LONG, Str1 STRING, Int1 INT,
            |  Struct1 STRUCT<LastName: STRING, NumberTwo: LONG, FirstName: STRING,
            |    NumberOne: LONG, MissingNested: INT, CorrectCase: STRING>
            | ) USING delta
            |""".stripMargin

        withTable("t") {
          sql(createTableCommand)
          sourceDf.write.format("delta").mode("append").saveAsTable("t")

          // Make sure all the values were inserted into the right columns, and columns missing in
          // the source were set to null.
          spark.table("t")
            .select(
              assert_true(col("Long2") === 205L),
              assert_true(col("Str2") === "bar"),
              assert_true(col("Long1") === 105L),
              assert_true(col("Str1") === "foo"),
              assert_true(col("Int1").isNull),
              assert_true(col("Struct1.LastName") === "Smith"),
              assert_true(col("Struct1.NumberTwo") === 3000L),
              assert_true(col("Struct1.FirstName") === "James"),
              assert_true(col("Struct1.NumberOne") === 11L),
              assert_true(col("Struct1.MissingNested").isNull),
              assert_true(col("Struct1.CorrectCase") === "Correct")
            ).collect()

          // Make sure each of the columns stats was computed correctly.
          checkLatestStatsForOneRowFile("t", Map(
            "Long2" -> Some(205L),
            "Str2" -> Some("bar"),
            "Long1" -> Some(105L),
            "Str1" -> Some("foo"),
            "Int1" -> None,
            "Struct1.LastName" -> Some("Smith"),
            "Struct1.NumberTwo" -> Some(3000L),
            "Struct1.FirstName" -> Some("James"),
            "Struct1.NumberOne" -> Some(11L),
            "Struct1.MissingNested" -> None,
            "Struct1.CorrectCase" -> Some("Correct")
          ))
        }
      }
    }
  }

  ////////////////////////////
  // mergeSchemas
  ////////////////////////////

  test("mergeSchemas: missing columns in df") {
    val base = new StructType().add("a", IntegerType).add("b", IntegerType)
    val write = new StructType().add("a", IntegerType)
    assert(mergeSchemas(base, write) === base)
  }

  test("mergeSchemas: missing columns in df - case sensitivity") {
    val base = new StructType().add("a", IntegerType).add("b", IntegerType)
    val write = new StructType().add("A", IntegerType)
    assert(mergeSchemas(base, write) === base)
  }

  test("new columns get added to the tail of the schema") {
    val base = new StructType().add("a", IntegerType)
    val write = new StructType().add("a", IntegerType).add("b", IntegerType)
    val write2 = new StructType().add("b", IntegerType).add("a", IntegerType)
    assert(mergeSchemas(base, write) === write)
    assert(mergeSchemas(base, write2) === write)
  }

  test("new columns get added to the tail of the schema - nested") {
    val base = new StructType()
      .add("regular", StringType)
      .add("struct", new StructType()
        .add("a", IntegerType))

    val write = new StructType()
      .add("other", StringType)
      .add("struct", new StructType()
        .add("b", DateType)
        .add("a", IntegerType))
      .add("this", StringType)

    val expected = new StructType()
      .add("regular", StringType)
      .add("struct", new StructType()
        .add("a", IntegerType)
        .add("b", DateType))
      .add("other", StringType)
      .add("this", StringType)
    assert(mergeSchemas(base, write) === expected)
  }

  test("schema merging of incompatible types") {
    val base = new StructType()
      .add("top", StringType)
      .add("struct", new StructType()
        .add("a", IntegerType))
      .add("array", ArrayType(new StructType()
        .add("b", DecimalType(18, 10))))
      .add("map", MapType(StringType, StringType))

    expectAnalysisErrorClass("DELTA_MERGE_INCOMPATIBLE_DATATYPE",
      Map("currentDataType" -> "StringType", "updateDataType" -> "IntegerType")) {
      mergeSchemas(base, new StructType().add("top", IntegerType))
    }
    expectAnalysisErrorClass("DELTA_MERGE_INCOMPATIBLE_DATATYPE",
      Map("currentDataType" -> "IntegerType", "updateDataType" -> "DateType")) {
      mergeSchemas(base, new StructType()
        .add("struct", new StructType().add("a", DateType)))
    }
    // StructType's toString is different between Scala 2.12 and 2.13.
    // - In Scala 2.12, it extends `scala.collection.Seq` which returns
    //   `StructType(StructField(a,IntegerType,true))`.
    // - In Scala 2.13, it extends `scala.collection.immutable.Seq` which returns
    //   `Seq(StructField(a,IntegerType,true))`.
    expectAnalysisErrorClass("DELTA_MERGE_INCOMPATIBLE_DATATYPE",
      Map("currentDataType" -> "(StructType|Seq)\\(.*", "updateDataType" -> "MapType\\(.*")) {
      mergeSchemas(base, new StructType()
        .add("struct", MapType(StringType, IntegerType)))
    }
    expectAnalysisErrorClass("DELTA_MERGE_INCOMPATIBLE_DATATYPE",
      Map("currentDataType" -> "DecimalType\\(.*", "updateDataType" -> "DoubleType")) {
      mergeSchemas(base, new StructType()
        .add("array", ArrayType(new StructType().add("b", DoubleType))))
    }
    expectAnalysisErrorClass("DELTA_MERGE_INCOMPATIBLE_DECIMAL_TYPE",
      Map("decimalRanges" -> "scale.*")) {
      mergeSchemas(base, new StructType()
        .add("array", ArrayType(new StructType().add("b", DecimalType(18, 12)))))
    }
    expectAnalysisErrorClass("DELTA_MERGE_INCOMPATIBLE_DECIMAL_TYPE",
      Map("decimalRanges" -> "precision.*")) {
      mergeSchemas(base, new StructType()
        .add("array", ArrayType(new StructType().add("b", DecimalType(16, 10)))))
    }
    // See the above comment about `StructType`
    expectAnalysisErrorClass("DELTA_MERGE_INCOMPATIBLE_DATATYPE",
      Map("currentDataType" -> "MapType\\(.*", "updateDataType" -> "(StructType|Seq)\\(.*")) {
      mergeSchemas(base, new StructType()
        .add("map", new StructType().add("b", StringType)))
    }
    expectAnalysisErrorClass("DELTA_MERGE_INCOMPATIBLE_DATATYPE",
      Map("currentDataType" -> "StringType", "updateDataType" -> "IntegerType")) {
      mergeSchemas(base, new StructType()
        .add("map", MapType(StringType, IntegerType)))
    }
    expectAnalysisErrorClass("DELTA_MERGE_INCOMPATIBLE_DATATYPE",
      Map("currentDataType" -> "StringType", "updateDataType" -> "IntegerType")) {
      mergeSchemas(base, new StructType()
        .add("map", MapType(IntegerType, StringType)))
    }
  }

  test("schema merging should pick current nullable and metadata") {
    val m = new MetadataBuilder().putDouble("a", 0.2).build()
    val base = new StructType()
      .add("top", StringType, nullable = false, m)
      .add("struct", new StructType()
        .add("a", IntegerType, nullable = false, m))
      .add("array", ArrayType(new StructType()
        .add("b", DecimalType(18, 10))), nullable = false, m)
      .add("map", MapType(StringType, StringType), nullable = false, m)

    assert(mergeSchemas(base, new StructType().add("top", StringType)) === base)
    assert(mergeSchemas(base, new StructType().add("struct", new StructType()
      .add("a", IntegerType))) === base)
    assert(mergeSchemas(base, new StructType().add("array", ArrayType(new StructType()
      .add("b", DecimalType(18, 10))))) === base)
    assert(mergeSchemas(base, new StructType()
      .add("map", MapType(StringType, StringType))) === base)
  }

  test("schema merging null type") {
    val base = new StructType().add("top", NullType)
    val update = new StructType().add("top", StringType)

    assert(mergeSchemas(base, update) === update)
    assert(mergeSchemas(update, base) === update)
  }

  test("schema merging performs upcast between ByteType, ShortType, and IntegerType") {
    val byteType = new StructType().add("top", ByteType)
    val shortType = new StructType().add("top", ShortType)
    val intType = new StructType().add("top", IntegerType)

    assert(mergeSchemas(byteType, shortType) === shortType)
    assert(mergeSchemas(byteType, intType) === intType)
    assert(mergeSchemas(shortType, intType) === intType)
    assert(mergeSchemas(shortType, byteType) === shortType)
    assert(mergeSchemas(intType, shortType) === intType)
    assert(mergeSchemas(intType, byteType) === intType)

    val structInt = new StructType().add("top", new StructType().add("leaf", IntegerType))
    val structShort = new StructType().add("top", new StructType().add("leaf", ShortType))
    assert(mergeSchemas(structInt, structShort) === structInt)

    val map1 = new StructType().add("top", new MapType(IntegerType, ShortType, true))
    val map2 = new StructType().add("top", new MapType(ShortType, IntegerType, true))
    val mapMerged = new StructType().add("top", new MapType(IntegerType, IntegerType, true))
    assert(mergeSchemas(map1, map2) === mapMerged)

    val arrInt = new StructType().add("top", new ArrayType(IntegerType, true))
    val arrShort = new StructType().add("top", new ArrayType(ShortType, true))
    assert(mergeSchemas(arrInt, arrShort) === arrInt)
  }

  test("schema merging allows upcasting to LongType with allowImplicitConversions") {
    val byteType = new StructType().add("top", ByteType)
    val shortType = new StructType().add("top", ShortType)
    val intType = new StructType().add("top", IntegerType)
    val longType = new StructType().add("top", LongType)

    Seq(byteType, shortType, intType).foreach { sourceType =>
      assert(
        longType === mergeSchemas(
          longType, sourceType, allowImplicitConversions = true))
      val e = intercept[DeltaAnalysisException] {
          mergeSchemas(longType, sourceType)
        }
      checkError(
<<<<<<< HEAD
        exception = e.getCause.asInstanceOf[AnalysisException],
=======
        e.getCause.asInstanceOf[AnalysisException],
>>>>>>> b2339cb5
        "DELTA_MERGE_INCOMPATIBLE_DATATYPE",
        parameters = Map("currentDataType" -> "LongType",
          "updateDataType" -> sourceType.head.dataType.toString))
    }
  }

  test("Upcast between ByteType, ShortType and IntegerType is OK for parquet") {
    import org.apache.spark.sql.functions._
    def testParquetUpcast(): Unit = {
      withTempDir { dir =>
        val tempDir = dir.getCanonicalPath
        spark.range(1.toByte).select(col("id") cast ByteType).write.save(tempDir + "/byte")
        spark.range(1.toShort).select(col("id") cast ShortType).write.save(tempDir + "/short")
        spark.range(1).select(col("id") cast IntegerType).write.save(tempDir + "/int")

        val shortSchema = new StructType().add("id", ShortType)
        val intSchema = new StructType().add("id", IntegerType)

        spark.read.schema(shortSchema).parquet(tempDir + "/byte").collect() === Seq(Row(1.toShort))
        spark.read.schema(intSchema).parquet(tempDir + "/short").collect() === Seq(Row(1))
        spark.read.schema(intSchema).parquet(tempDir + "/byte").collect() === Seq(Row(1))
      }
    }

    testParquetUpcast()

  }
  ////////////////////////////
  // transformColumns
  ////////////////////////////

  test("transform columns - simple") {
    val base = new StructType()
      .add("a", IntegerType)
      .add("b", StringType)
    val update = new StructType()
      .add("c", IntegerType)
      .add("b", StringType)

    // Identity.
    var visitedFields = 0
    val res1 = SchemaMergingUtils.transformColumns(base) {
      case (Seq(), field, _) =>
        visitedFields += 1
        field
    }
    assert(visitedFields === 2)
    assert(base === res1)

    // Rename a -> c
    visitedFields = 0
    val res2 = SchemaMergingUtils.transformColumns(base) {
      case (Seq(), field, _) =>
        visitedFields += 1
        val name = field.name
        field.copy(name = if (name == "a") "c" else name)
    }
    assert(visitedFields === 2)
    assert(update === res2)

    // Rename a -> c; using input map.
    visitedFields = 0
    val res3 = transformColumns(base, (Seq("A"), "c") :: Nil) {
      case (Seq(), field, Seq((_, newName))) =>
        visitedFields += 1
        field.copy(name = newName)
    }
    assert(visitedFields === 1)
    assert(update === res3)
  }

  test("transform element field type") {
    val base = new StructType()
      .add("a", new StructType()
        .add("element", StringType))

    val update = new StructType()
      .add("a", new StructType()
        .add("element", IntegerType))

    // Update type
    var visitedFields = 0
    val res = SchemaMergingUtils.transformColumns(base) { (path, field, _) =>
      visitedFields += 1
      val dataType = path :+ field.name match {
        case Seq("a", "element") => IntegerType
        case _ => field.dataType
      }
      field.copy(dataType = dataType)
    }
    assert(visitedFields === 2)
    assert(update === res)
  }

  test("transform array nested field type") {
    val nested = new StructType()
      .add("s1", IntegerType)
      .add("s2", LongType)
    val base = new StructType()
      .add("arr", ArrayType(nested))

    val updatedNested = new StructType()
      .add("s1", StringType)
      .add("s2", LongType)
    val update = new StructType()
      .add("arr", ArrayType(updatedNested))

    // Update type
    var visitedFields = 0
    val res = SchemaMergingUtils.transformColumns(base) { (path, field, _) =>
      visitedFields += 1
      val dataType = path :+ field.name match {
        case Seq("arr", "element", "s1") => StringType
        case _ => field.dataType
      }
      field.copy(dataType = dataType)
    }
    assert(visitedFields === 3)
    assert(update === res)
  }

  test("transform map nested field type") {
    val nested = new StructType()
      .add("s1", IntegerType)
      .add("s2", LongType)
    val base = new StructType()
      .add("m", MapType(StringType, nested))

    val updatedNested = new StructType()
      .add("s1", StringType)
      .add("s2", LongType)
    val update = new StructType()
      .add("m", MapType(StringType, updatedNested))

    // Update type
    var visitedFields = 0
    val res = SchemaMergingUtils.transformColumns(base) { (path, field, _) =>
      visitedFields += 1
      val dataType = path :+ field.name match {
        case Seq("m", "value", "s1") => StringType
        case _ => field.dataType
      }
      field.copy(dataType = dataType)
    }
    assert(visitedFields === 3)
    assert(update === res)
  }

  test("transform map type") {
    val base = new StructType()
      .add("m", MapType(StringType, IntegerType))
    val update = new StructType()
      .add("m", MapType(StringType, StringType))

    // Update type
    var visitedFields = 0
    val res = SchemaMergingUtils.transformColumns(base) { (path, field, _) =>
      visitedFields += 1
      val dataType = path :+ field.name match {
        case Seq("m") => MapType(field.dataType.asInstanceOf[MapType].keyType, StringType)
        case _ => field.dataType
      }
      field.copy(dataType = dataType)
    }
    assert(visitedFields === 1)
    assert(update === res)
  }

  test("transform columns - nested") {
    val nested = new StructType()
      .add("s1", IntegerType)
      .add("s2", LongType)
    val base = new StructType()
      .add("nested", nested)
      .add("arr", ArrayType(nested))
      .add("kvs", MapType(nested, nested))
    val update = new StructType()
      .add("nested",
        new StructType()
          .add("t1", IntegerType)
          .add("s2", LongType))
      .add("arr", ArrayType(
        new StructType()
          .add("s1", IntegerType)
          .add("a2", LongType)))
      .add("kvs", MapType(
        new StructType()
          .add("k1", IntegerType)
          .add("s2", LongType),
        new StructType()
          .add("s1", IntegerType)
          .add("v2", LongType)))

    // Identity.
    var visitedFields = 0
    val res1 = SchemaMergingUtils.transformColumns(base) {
      case (_, field, _) =>
        visitedFields += 1
        field
    }
    assert(visitedFields === 11)
    assert(base === res1)

    // Rename
    visitedFields = 0
    val res2 = SchemaMergingUtils.transformColumns(base) { (path, field, _) =>
      visitedFields += 1
      val name = path :+ field.name match {
        case Seq("nested", "s1") => "t1"
        case Seq("arr", "element", "s2") => "a2"
        case Seq("kvs", "key", "s1") => "k1"
        case Seq("kvs", "value", "s2") => "v2"
        case _ => field.name
      }
      field.copy(name = name)
    }
    assert(visitedFields === 11)
    assert(update === res2)

    // Rename; using map
    visitedFields = 0
    val mapping = Seq(
      Seq("nested", "s1") -> "t1",
      Seq("arr", "element", "s2") -> "a2",
      Seq("kvs", "key", "S1") -> "k1",
      Seq("kvs", "value", "s2") -> "v2")
    val res3 = transformColumns(base, mapping) {
      case (_, field, Seq((_, name))) =>
        visitedFields += 1
        field.copy(name = name)
    }
    assert(visitedFields === 4)
    assert(update === res3)
  }

  ////////////////////////////
  // pruneEmptyStructs
  ////////////////////////////
  test("prune empty structs") {
    val emptySchema = new StructType()
    var schema = emptySchema
    assert(SchemaMergingUtils.pruneEmptyStructs(schema).isEmpty)

    val elementType = new StructType()
      .add("a", emptySchema)
      .add("b", new StructType().add("1", emptySchema).add("2", StringType))
    val filteredElementType = new StructType().add("b", new StructType().add("2", StringType))

    assert(SchemaMergingUtils.pruneEmptyStructs(elementType).get == filteredElementType)

    // filter out array element type with empty schema
    schema = new StructType().add("a", new ArrayType(emptySchema, false))
    assert(SchemaMergingUtils.pruneEmptyStructs(schema).isEmpty)

    // nested empty schema
    schema = new StructType().add("a", new ArrayType(new StructType().add("a", emptySchema), false))
    assert(SchemaMergingUtils.pruneEmptyStructs(schema).isEmpty)

    schema = new StructType().add("a", new ArrayType(elementType, false))
    assert(
      SchemaMergingUtils.pruneEmptyStructs(schema).get ==
        new StructType().add("a", new ArrayType(filteredElementType, false))
    )

    schema = new StructType().add("a", new MapType(emptySchema, StringType, false))
    assert(SchemaMergingUtils.pruneEmptyStructs(schema).isEmpty)

    schema = new StructType().add("a", new MapType(StringType, emptySchema, false))
    assert(SchemaMergingUtils.pruneEmptyStructs(schema).isEmpty)

    schema = new StructType().add("a", new MapType(StringType, elementType, false))
    assert(
      SchemaMergingUtils.pruneEmptyStructs(schema).get ==
        new StructType().add("a", new MapType(StringType, filteredElementType, false))
    )
  }

  ////////////////////////////
  // checkFieldNames
  ////////////////////////////

  test("check non alphanumeric column characters") {
    val badCharacters = " ,;{}()\n\t="
    val goodCharacters = "#.`!@$%^&*~_<>?/:"

    badCharacters.foreach { char =>
      Seq(s"a${char}b", s"${char}ab", s"ab${char}", char.toString).foreach { name =>
        checkError(
          intercept[AnalysisException] {
            SchemaUtils.checkFieldNames(Seq(name))
          },
          "DELTA_INVALID_CHARACTERS_IN_COLUMN_NAME",
          parameters = Map("columnName" -> s"$name")
        )
      }
    }

    goodCharacters.foreach { char =>
      // no issues here
      SchemaUtils.checkFieldNames(Seq(s"a${char}b", s"${char}ab", s"ab${char}", char.toString))
    }
  }

  test("fieldToColumn") {
    assert(SchemaUtils.fieldToColumn(StructField("a", IntegerType)).expr ==
      new UnresolvedAttribute("a" :: Nil))
    // Dot in the column name should be converted correctly
    assert(SchemaUtils.fieldToColumn(StructField("a.b", IntegerType)).expr ==
      new UnresolvedAttribute("a.b" :: Nil))
  }

  ////////////////////////////
  // findNestedFieldIgnoreCase
  ////////////////////////////

  test("complex schema access") {
    val st = StringType
    val it = IntegerType
    def m(a: DataType, b: DataType): MapType = MapType(a, b)
    def a(el: DataType): ArrayType = ArrayType(el)
    def struct(el: DataType): StructType = new StructType().add("f1", el)

    val schema = new StructType()
      .add("a", it)
      .add("b", struct(st))
      .add("c", struct(struct(struct(st))))
      .add("d", a(it))
      .add("e", a(a(it)))
      .add("f", a(a(struct(st))))
      .add("g", m(m(st, it), m(st, it)))
      .add("h", m(a(st), a(it)))
      .add("i", m(a(struct(st)), a(struct(st))))
      .add("j", m(m(struct(st), struct(it)), m(struct(st), struct(it))))
      .add("k", m(struct(a(a(struct(a(struct(st)))))),
                m(m(struct(st), struct(it)), m(struct(st), struct(it)))))

    def find(names: Seq[String]): Option[StructField] =
      SchemaUtils.findNestedFieldIgnoreCase(schema, names, true)

    val checks = Map(
      "a" -> it,
      "b" -> struct(st),
      "b.f1" -> st,
      "c.f1.f1.f1" -> st,
      "d.element" -> it,
      "e.element.element" -> it,
      "f.element.element.f1" -> st,
      "g.key.key" -> st,
      "g.key.value" -> it,
      "g.value.key" -> st,
      "g.value.value" -> it,
      "h.key.element" -> st,
      "h.value.element" -> it,
      "i.key.element.f1" -> st,
      "i.value.element.f1" -> st,
      "j.key.key.f1" -> st,
      "j.key.value.f1" -> it,
      "j.value.key.f1" -> st,
      "j.value.value.f1" -> it,
      "k.key.f1.element.element.f1.element.f1" -> st,
      "k.value.key.key.f1" -> st,
      "k.value.key.value.f1" -> it,
      "k.value.value.key.f1" -> st,
      "k.value.value.value.f1" -> it
    )

    checks.foreach { pair =>
      val (key, t) = pair
      val path = key.split('.')
      val f = find(path)
      assert(f.isDefined, s"cannot find $key")
      assert(f.get.name == path.last && f.get.dataType == t)
    }

    val negativeChecks = Seq(
      "x",
      "b.f2",
      "c.f1.f2",
      "c.f1.f1.f2",
      "d.f1",
      "d.element.f1",
      "e.element.element.f1",
      "f.element.key.f1",
      "g.key.element",
      "g.key.keyy",
      "g.key.valuee",
      "h.key.element.f1",
      "k.key.f1.element.element.f2.element.f1",
      "k.value.value.f1"
    )

    negativeChecks.foreach { key =>
      val path = key.split('.')
      val f = find(path)
      assert(f.isEmpty, s"$key should be empty")
    }

  }

  test("findUnsupportedDataTypes") {
    def assertUnsupportedDataType(
        dataType: DataType,
        expected: Seq[UnsupportedDataTypeInfo]): Unit = {
      val schema = StructType(Seq(StructField("col", dataType)))
      assert(findUnsupportedDataTypes(schema) == expected)
    }

    assertUnsupportedDataType(NullType, Nil)
    assertUnsupportedDataType(BooleanType, Nil)
    assertUnsupportedDataType(ByteType, Nil)
    assertUnsupportedDataType(ShortType, Nil)
    assertUnsupportedDataType(IntegerType, Nil)
    assertUnsupportedDataType(LongType, Nil)
    assertUnsupportedDataType(
      YearMonthIntervalType.DEFAULT,
      Seq(UnsupportedDataTypeInfo("col", YearMonthIntervalType.DEFAULT)))
    assertUnsupportedDataType(
      DayTimeIntervalType.DEFAULT,
      Seq(UnsupportedDataTypeInfo("col", DayTimeIntervalType.DEFAULT)))
    assertUnsupportedDataType(FloatType, Nil)
    assertUnsupportedDataType(DoubleType, Nil)
    assertUnsupportedDataType(StringType, Nil)
    assertUnsupportedDataType(DateType, Nil)
    assertUnsupportedDataType(TimestampType, Nil)
    assertUnsupportedDataType(
      CalendarIntervalType,
      Seq(UnsupportedDataTypeInfo("col", CalendarIntervalType)))
    assertUnsupportedDataType(BinaryType, Nil)
    assertUnsupportedDataType(DataTypes.createDecimalType(), Nil)
    assertUnsupportedDataType(
      UnsupportedDataType,
      Seq(UnsupportedDataTypeInfo("col", UnsupportedDataType)))

    // array
    assertUnsupportedDataType(ArrayType(IntegerType, true), Nil)
    assertUnsupportedDataType(
      ArrayType(UnsupportedDataType, true),
      Seq(UnsupportedDataTypeInfo("col[]", UnsupportedDataType)))

    // map
    assertUnsupportedDataType(MapType(IntegerType, IntegerType, true), Nil)
    assertUnsupportedDataType(
      MapType(UnsupportedDataType, IntegerType, true),
      Seq(UnsupportedDataTypeInfo("col[key]", UnsupportedDataType)))
    assertUnsupportedDataType(
      MapType(IntegerType, UnsupportedDataType, true),
      Seq(UnsupportedDataTypeInfo("col[value]", UnsupportedDataType)))
    assertUnsupportedDataType(
      MapType(UnsupportedDataType, UnsupportedDataType, true),
      Seq(
        UnsupportedDataTypeInfo("col[key]", UnsupportedDataType),
        UnsupportedDataTypeInfo("col[value]", UnsupportedDataType)))

    // struct
    assertUnsupportedDataType(StructType(StructField("f", LongType) :: Nil), Nil)
    assertUnsupportedDataType(
      StructType(StructField("a", LongType) :: StructField("dot.name", UnsupportedDataType) :: Nil),
      Seq(UnsupportedDataTypeInfo("col.`dot.name`", UnsupportedDataType)))
    val nestedStructType = StructType(Seq(
      StructField("a", LongType),
      StructField("b", StructType(Seq(
        StructField("c", LongType),
        StructField("d", UnsupportedDataType)
      ))),
      StructField("e", StructType(Seq(
        StructField("f", LongType),
        StructField("g", UnsupportedDataType)
      )))
    ))
    assertUnsupportedDataType(
      nestedStructType,
      Seq(
        UnsupportedDataTypeInfo("col.b.d", UnsupportedDataType),
        UnsupportedDataTypeInfo("col.e.g", UnsupportedDataType)))

    // udt
    assertUnsupportedDataType(new PointUDT, Nil)
    assertUnsupportedDataType(
      new UnsupportedUDT,
      Seq(UnsupportedDataTypeInfo("col", UnsupportedDataType)))
  }

  test("findUndefinedTypes: basic types") {
    val schema = StructType(Seq(
      StructField("c1", NullType),
      StructField("c2", BooleanType),
      StructField("c3", ByteType),
      StructField("c4", ShortType),
      StructField("c5", IntegerType),
      StructField("c6", LongType),
      StructField("c7", FloatType),
      StructField("c8", DoubleType),
      StructField("c9", StringType),
      StructField("c10", DateType),
      StructField("c11", TimestampType),
      StructField("c12", BinaryType),
      StructField("c13", DataTypes.createDecimalType()),
      // undefined types
      StructField("c14", TimestampNTZType),
      StructField("c15", YearMonthIntervalType.DEFAULT),
      StructField("c16", DayTimeIntervalType.DEFAULT),
      StructField("c17", new PointUDT) // UserDefinedType
    ))
    val udts = findUndefinedTypes(schema)
    assert(udts.map(_.getClass.getName.stripSuffix("$")) ==
      Seq(
        classOf[TimestampNTZType],
        classOf[YearMonthIntervalType],
        classOf[DayTimeIntervalType],
        classOf[PointUDT]
      ).map(_.getName.stripSuffix("$"))
    )
  }

  test("findUndefinedTypes: complex types") {
    val schema = StructType(Seq(
      StructField("c1", new PointUDT),
      StructField("c2", ArrayType(new PointUDT, true)),
      StructField("c3", MapType(new PointUDT, new PointUDT, true)),
      StructField("c4", StructType(Seq(
        StructField("c1", new PointUDT),
        StructField("c2", ArrayType(new PointUDT, true)),
        StructField("c3", MapType(new PointUDT, new PointUDT, true))
      )))
    ))
    val udts = findUndefinedTypes(schema)
    assert(udts.size == 8)
    assert(udts.map(_.getClass.getName).toSet == Set(classOf[PointUDT].getName))
  }

}

object UnsupportedDataType extends DataType {
  override def defaultSize: Int = throw new UnsupportedOperationException("defaultSize")
  override def asNullable: DataType = throw new UnsupportedOperationException("asNullable")
  override def toString: String = "UnsupportedDataType"
}

@SQLUserDefinedType(udt = classOf[PointUDT])
case class Point(x: Int, y: Int)

class PointUDT extends UserDefinedType[Point] {
  override def sqlType: DataType = StructType(Array(
    StructField("x", IntegerType, nullable = false),
    StructField("y", IntegerType, nullable = false)))

  override def serialize(obj: Point): Any = InternalRow(obj.x, obj.y)

  override def deserialize(datum: Any): Point = datum match {
    case row: InternalRow => Point(row.getInt(0), row.getInt(1))
  }

  override def userClass: Class[Point] = classOf[Point]

  override def toString: String = "PointUDT"
}

class UnsupportedUDT extends PointUDT {
  override def sqlType: DataType = UnsupportedDataType
}
case class Struct1(
    firstname: String,
    numberone: Long,
    lastname: String,
    numbertwo: Long,
    CorrectCase: String)<|MERGE_RESOLUTION|>--- conflicted
+++ resolved
@@ -87,13 +87,8 @@
     val err = getError(e)
     assert(err.isDefined, "exception with the error class not found")
     checkError(
-<<<<<<< HEAD
-      exception = err.get,
-     errorClass,
-=======
       err.get,
       errorClass,
->>>>>>> b2339cb5
       parameters = params,
       matchPVals = true)
   }
@@ -1685,11 +1680,7 @@
         Seq("x", "Y"), new StructType())
     }
     checkError(
-<<<<<<< HEAD
-      exception = exception,
-=======
       exception,
->>>>>>> b2339cb5
       "DELTA_CANNOT_RESOLVE_COLUMN",
       sqlState = "42703",
       parameters = Map("columnName" -> "x.Y.bb", "schema" -> "root\n")
@@ -1957,11 +1948,7 @@
       )
     }
     checkError(
-<<<<<<< HEAD
-      exception = exception,
-=======
       exception,
->>>>>>> b2339cb5
       "DELTA_CANNOT_RESOLVE_COLUMN",
       sqlState = "42703",
       parameters = Map("columnName" -> "two", "schema" -> tableSchema.treeString)
@@ -1987,11 +1974,7 @@
       )
     }
     checkError(
-<<<<<<< HEAD
-      exception = exception,
-=======
       exception,
->>>>>>> b2339cb5
       "DELTA_CANNOT_RESOLVE_COLUMN",
       sqlState = "42703",
       parameters = Map("columnName" -> "s.two", "schema" -> tableSchema.treeString)
@@ -2365,11 +2348,7 @@
           mergeSchemas(longType, sourceType)
         }
       checkError(
-<<<<<<< HEAD
-        exception = e.getCause.asInstanceOf[AnalysisException],
-=======
         e.getCause.asInstanceOf[AnalysisException],
->>>>>>> b2339cb5
         "DELTA_MERGE_INCOMPATIBLE_DATATYPE",
         parameters = Map("currentDataType" -> "LongType",
           "updateDataType" -> sourceType.head.dataType.toString))
