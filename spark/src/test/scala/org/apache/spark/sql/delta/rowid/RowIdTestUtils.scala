/*
 * Copyright (2021) The Delta Lake Project Authors.
 *
 * Licensed under the Apache License, Version 2.0 (the "License");
 * you may not use this file except in compliance with the License.
 * You may obtain a copy of the License at
 *
 * http://www.apache.org/licenses/LICENSE-2.0
 *
 * Unless required by applicable law or agreed to in writing, software
 * distributed under the License is distributed on an "AS IS" BASIS,
 * WITHOUT WARRANTIES OR CONDITIONS OF ANY KIND, either express or implied.
 * See the License for the specific language governing permissions and
 * limitations under the License.
 */

package org.apache.spark.sql.delta.rowid

import java.io.File

import scala.collection.JavaConverters._

import org.apache.spark.sql.delta._
import org.apache.spark.sql.delta.actions.{AddFile, CommitInfo}
import org.apache.spark.sql.delta.rowtracking.RowTrackingTestUtils
import org.apache.spark.sql.delta.test.DeltaSQLCommandTest
import org.apache.hadoop.fs.Path
import org.apache.parquet.hadoop.metadata.BlockMetaData

import org.apache.spark.sql.{Column, DataFrame}
import org.apache.spark.sql.execution.datasources.FileFormat
import org.apache.spark.sql.execution.datasources.parquet.ParquetTest

trait RowIdTestUtils extends RowTrackingTestUtils with DeltaSQLCommandTest with ParquetTest {
  val QUALIFIED_BASE_ROW_ID_COLUMN_NAME = s"${FileFormat.METADATA_NAME}.${RowId.BASE_ROW_ID}"

  protected def getRowIdRangeInclusive(f: AddFile): (Long, Long) = {
    val min = f.baseRowId.get
    val max = min + f.numPhysicalRecords.get - 1L
    (min, max)
  }

  def assertRowIdsDoNotOverlap(log: DeltaLog): Unit = {
    val files = log.update().allFiles.collect()

    val sortedRanges = files
      .map(f => (f.path, getRowIdRangeInclusive(f)))
      .sortBy { case (_, (min, _)) => min }

    for (i <- sortedRanges.indices.dropRight(1)) {
      val (curPath, (_, curMax)) = sortedRanges(i)
      val (nextPath, (nextMin, _)) = sortedRanges(i + 1)
      assert(curMax < nextMin, s"$curPath and $nextPath have overlapping row IDs")
    }
  }

  def assertHighWatermarkIsCorrect(log: DeltaLog): Unit = {
    val snapshot = log.update()
    val files = snapshot.allFiles.collect()

    val highWatermarkOpt = RowId.extractHighWatermark(snapshot)
    if (files.isEmpty) {
      assert(highWatermarkOpt.isDefined)
    } else {
      val maxAssignedRowId = files
        .map(a => a.baseRowId.get + a.numPhysicalRecords.get - 1L)
        .max
      assert(highWatermarkOpt.get == maxAssignedRowId)
    }
  }

  def assertRowIdsAreValid(log: DeltaLog): Unit = {
    assertRowIdsDoNotOverlap(log)
    assertHighWatermarkIsCorrect(log)
  }

  def assertHighWatermarkIsCorrectAfterUpdate(
      log: DeltaLog, highWatermarkBeforeUpdate: Long, expectedNumRecordsWritten: Long): Unit = {
    val highWaterMarkAfterUpdate = RowId.extractHighWatermark(log.update()).get
    assert((highWatermarkBeforeUpdate + expectedNumRecordsWritten) === highWaterMarkAfterUpdate)
    assertRowIdsAreValid(log)
  }

  def assertRowIdsAreNotSet(log: DeltaLog): Unit = {
    val snapshot = log.update()

    val highWatermarks = RowId.extractHighWatermark(snapshot)
    assert(highWatermarks.isEmpty)

    val files = snapshot.allFiles.collect()
    assert(files.forall(_.baseRowId.isEmpty))
  }

  def assertRowIdsAreLargerThanValue(log: DeltaLog, value: Long): Unit = {
    log.update().allFiles.collect().foreach { f =>
      val minRowId = getRowIdRangeInclusive(f)._1
      assert(minRowId > value, s"${f.toString} has a row id smaller or equal than $value")
    }
  }

  def extractMaterializedRowIdColumnName(log: DeltaLog): Option[String] = {
    log.update().metadata.configuration.get(MaterializedRowId.MATERIALIZED_COLUMN_NAME_PROP)
  }

  protected def readRowGroupsPerFile(dir: File): Seq[Seq[BlockMetaData]] = {
    assert(dir.isDirectory)
    readAllFootersWithoutSummaryFiles(
      // scalastyle:off deltahadoopconfiguration
      new Path(dir.getAbsolutePath), spark.sessionState.newHadoopConf())
      // scalastyle:on deltahadoopconfiguration
      .map(_.getParquetMetadata.getBlocks.asScala.toSeq)
  }

  protected def checkFileLayout(
      dir: File,
      numFiles: Int,
      numRowGroupsPerFile: Int,
      rowCountPerRowGroup: Int): Unit = {
    val rowGroupsPerFile = readRowGroupsPerFile(dir)
    assert(numFiles === rowGroupsPerFile.size)
    for (rowGroups <- rowGroupsPerFile) {
      assert(numRowGroupsPerFile === rowGroups.size)
      for (rowGroup <- rowGroups) {
        assert(rowCountPerRowGroup === rowGroup.getRowCount)
      }
    }
  }

  // easily add a rowid column to a dataframe by calling [[df.withMaterializedRowIdColumn]]
  implicit class DataFrameRowIdColumn(df: DataFrame) {
    def withMaterializedRowIdColumn(
        materializedColumnName: String, rowIdColumn: Column): DataFrame =
      RowId.preserveRowIdsUnsafe(df, materializedColumnName, rowIdColumn)

    def withMaterializedRowCommitVersionColumn(
        materializedColumnName: String, rowCommitVersionColumn: Column): DataFrame =
      RowCommitVersion.preserveRowCommitVersionsUnsafe(
        df, materializedColumnName, rowCommitVersionColumn)
  }

  def extractMaterializedRowCommitVersionColumnName(log: DeltaLog): Option[String] = {
    log.update().metadata.configuration
      .get(MaterializedRowCommitVersion.MATERIALIZED_COLUMN_NAME_PROP)
  }

  /** Returns a Map of file path to base row ID from the AddFiles in a Snapshot. */
<<<<<<< HEAD
  def getAddFilePathToBaseRowIdMap(snapshot: Snapshot): Map[String, Long] = {
=======
  private def getAddFilePathToBaseRowIdMap(snapshot: Snapshot): Map[String, Long] = {
>>>>>>> 4b835e91
    val allAddFiles = snapshot.allFiles.collect()
    allAddFiles.foreach(addFile => assert(addFile.baseRowId.isDefined,
      "Every AddFile should have a base row ID"))
    allAddFiles.map(a => a.path -> a.baseRowId.get).toMap
  }

  /** Returns a Map of file path to base row ID from the RemoveFiles in a Snapshot. */
<<<<<<< HEAD
  def getRemoveFilePathToBaseRowIdMap(snapshot: Snapshot): Map[String, Long] = {
=======
  private def getRemoveFilePathToBaseRowIdMap(snapshot: Snapshot): Map[String, Long] = {
>>>>>>> 4b835e91
    val removeFiles = snapshot.tombstones.collect()
    removeFiles.foreach(removeFile => assert(removeFile.baseRowId.isDefined,
      "Every RemoveFile should have a base row ID"))
    removeFiles.map(r => r.path -> r.baseRowId.get).toMap
  }

<<<<<<< HEAD
=======
  /** Check that the high watermark does not get updated if there aren't any new files */
  def checkHighWatermarkBeforeAndAfterOperation(log: DeltaLog)(operation: => Unit): Unit = {
    val prevSnapshot = log.update()
    val prevHighWatermark = RowId.extractHighWatermark(prevSnapshot)
    val prevAddFiles = getAddFilePathToBaseRowIdMap(prevSnapshot).keySet

    operation

    val newAddFiles = getAddFilePathToBaseRowIdMap(log.update()).keySet
    val newFilesAdded = newAddFiles.diff(prevAddFiles).nonEmpty
    val newHighWatermark = RowId.extractHighWatermark(log.update())

    if (newFilesAdded) {
      assert(prevHighWatermark.get < newHighWatermark.get,
        "The high watermark should have been updated after creating new files")
    } else {
      assert(prevHighWatermark === newHighWatermark,
        "The high watermark should not be updated when there are no new file")
    }
  }

>>>>>>> 4b835e91
  /**
   * Check that file actions do not violate Row ID invariants after an operation.
   * More specifically:
   *  - We do not reassign the base row ID to the same AddFile.
   *  - RemoveFiles have the same base row ID as the corresponding AddFile
   *    with the same file path.
   */
  def checkFileActionInvariantBeforeAndAfterOperation(log: DeltaLog)(operation: => Unit): Unit = {
    val prevAddFilePathToBaseRowId = getAddFilePathToBaseRowIdMap(log.update())

    operation

    val snapshot = log.update()
    val newAddFileBaseRowIdsMap = getAddFilePathToBaseRowIdMap(snapshot)
    val newRemoveFileBaseRowIds = getRemoveFilePathToBaseRowIdMap(snapshot)

    prevAddFilePathToBaseRowId.foreach { case (path, prevRowId) =>
      if (newAddFileBaseRowIdsMap.contains(path)) {
        val currRowId = newAddFileBaseRowIdsMap(path)
        assert(currRowId === prevRowId,
          "We should not reassign base row IDs if it's the same AddFile")
      } else if (newRemoveFileBaseRowIds.contains(path)) {
        assert(newRemoveFileBaseRowIds(path) === prevRowId,
          "No new base row ID should be assigned to RemoveFiles")
      }
    }
  }

  /**
   * Checks whether Row tracking is marked as preserved on the [[CommitInfo]] action
   * committed during `operation`.
   */
  def rowTrackingMarkedAsPreservedForCommit(log: DeltaLog)(operation: => Unit): Boolean = {
    val versionPriorToCommit = log.update().version

    operation

    val versionOfCommit = log.update().version
    assert(versionPriorToCommit < versionOfCommit)
    val commitInfos = log.getChanges(versionOfCommit).flatMap(_._2).flatMap {
      case commitInfo: CommitInfo => Some(commitInfo)
      case _ => None
    }.toList
    assert(commitInfos.size === 1)
    commitInfos.forall { commitInfo =>
      commitInfo.tags
        .getOrElse(Map.empty)
        .getOrElse(DeltaCommitTag.PreservedRowTrackingTag.key, "false").toBoolean
    }
  }

  def checkRowTrackingMarkedAsPreservedForCommit(log: DeltaLog)(operation: => Unit): Unit = {
    assert(rowTrackingMarkedAsPreservedForCommit(log)(operation))
  }
<<<<<<< HEAD
=======

>>>>>>> 4b835e91
}<|MERGE_RESOLUTION|>--- conflicted
+++ resolved
@@ -144,11 +144,7 @@
   }
 
   /** Returns a Map of file path to base row ID from the AddFiles in a Snapshot. */
-<<<<<<< HEAD
-  def getAddFilePathToBaseRowIdMap(snapshot: Snapshot): Map[String, Long] = {
-=======
   private def getAddFilePathToBaseRowIdMap(snapshot: Snapshot): Map[String, Long] = {
->>>>>>> 4b835e91
     val allAddFiles = snapshot.allFiles.collect()
     allAddFiles.foreach(addFile => assert(addFile.baseRowId.isDefined,
       "Every AddFile should have a base row ID"))
@@ -156,19 +152,13 @@
   }
 
   /** Returns a Map of file path to base row ID from the RemoveFiles in a Snapshot. */
-<<<<<<< HEAD
-  def getRemoveFilePathToBaseRowIdMap(snapshot: Snapshot): Map[String, Long] = {
-=======
   private def getRemoveFilePathToBaseRowIdMap(snapshot: Snapshot): Map[String, Long] = {
->>>>>>> 4b835e91
     val removeFiles = snapshot.tombstones.collect()
     removeFiles.foreach(removeFile => assert(removeFile.baseRowId.isDefined,
       "Every RemoveFile should have a base row ID"))
     removeFiles.map(r => r.path -> r.baseRowId.get).toMap
   }
 
-<<<<<<< HEAD
-=======
   /** Check that the high watermark does not get updated if there aren't any new files */
   def checkHighWatermarkBeforeAndAfterOperation(log: DeltaLog)(operation: => Unit): Unit = {
     val prevSnapshot = log.update()
@@ -190,7 +180,6 @@
     }
   }
 
->>>>>>> 4b835e91
   /**
    * Check that file actions do not violate Row ID invariants after an operation.
    * More specifically:
@@ -245,8 +234,4 @@
   def checkRowTrackingMarkedAsPreservedForCommit(log: DeltaLog)(operation: => Unit): Unit = {
     assert(rowTrackingMarkedAsPreservedForCommit(log)(operation))
   }
-<<<<<<< HEAD
-=======
-
->>>>>>> 4b835e91
 }