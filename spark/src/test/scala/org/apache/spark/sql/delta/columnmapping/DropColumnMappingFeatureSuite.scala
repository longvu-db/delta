--- conflicted
+++ resolved
@@ -58,12 +58,7 @@
       dropColumnMappingTableFeature()
     }
     checkError(e,
-<<<<<<< HEAD
-      DeltaErrors.dropTableFeatureFeatureNotSupportedByProtocol(".")
-      .getErrorClass,
-=======
       DeltaErrors.dropTableFeatureFeatureNotSupportedByProtocol(".").getErrorClass,
->>>>>>> b2339cb5
       parameters = Map("feature" -> "columnMapping"))
   }
 
@@ -80,11 +75,7 @@
       dropColumnMappingTableFeature()
     }
     checkError(e,
-<<<<<<< HEAD
-     "DELTA_INVALID_COLUMN_NAMES_WHEN_REMOVING_COLUMN_MAPPING",
-=======
       "DELTA_INVALID_COLUMN_NAMES_WHEN_REMOVING_COLUMN_MAPPING",
->>>>>>> b2339cb5
       parameters = Map("invalidColumnNames" -> "col1 with special chars ,;{}()\n\t="))
   }
 
@@ -133,11 +124,7 @@
     }
     checkError(
       e,
-<<<<<<< HEAD
-     "DELTA_FEATURE_DROP_HISTORICAL_VERSIONS_EXIST",
-=======
       "DELTA_FEATURE_DROP_HISTORICAL_VERSIONS_EXIST",
->>>>>>> b2339cb5
       parameters = Map(
         "feature" -> "columnMapping",
         "logRetentionPeriodKey" -> "delta.logRetentionDuration",
@@ -180,11 +167,7 @@
     }
     checkError(
       e,
-<<<<<<< HEAD
-     "DELTA_FEATURE_DROP_WAIT_FOR_RETENTION_PERIOD",
-=======
       "DELTA_FEATURE_DROP_WAIT_FOR_RETENTION_PERIOD",
->>>>>>> b2339cb5
       parameters = Map(
         "feature" -> "columnMapping",
         "logRetentionPeriodKey" -> "delta.logRetentionDuration",
