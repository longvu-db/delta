--- conflicted
+++ resolved
@@ -292,11 +292,7 @@
         intercept[AnalysisException] {
           sql(s"SELECT * FROM table_changes('$tbl', 0, id)")
         },
-<<<<<<< HEAD
-       "UNRESOLVED_COLUMN.WITHOUT_SUGGESTION",
-=======
         "UNRESOLVED_COLUMN.WITHOUT_SUGGESTION",
->>>>>>> b2339cb5
         parameters = Map("objectName" -> "`id`"),
         queryContext = Array(ExpectedContext(
           fragment = "id",
