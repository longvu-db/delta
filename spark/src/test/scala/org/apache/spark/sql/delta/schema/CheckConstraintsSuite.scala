/*
 * Copyright (2021) The Delta Lake Project Authors.
 *
 * Licensed under the Apache License, Version 2.0 (the "License");
 * you may not use this file except in compliance with the License.
 * You may obtain a copy of the License at
 *
 * http://www.apache.org/licenses/LICENSE-2.0
 *
 * Unless required by applicable law or agreed to in writing, software
 * distributed under the License is distributed on an "AS IS" BASIS,
 * WITHOUT WARRANTIES OR CONDITIONS OF ANY KIND, either express or implied.
 * See the License for the specific language governing permissions and
 * limitations under the License.
 */

package org.apache.spark.sql.delta.schema

import scala.collection.JavaConverters._

import org.apache.spark.sql.delta.{DeltaConfigs, DeltaLog}
import org.apache.spark.sql.delta.actions.Protocol
import org.apache.spark.sql.delta.constraints.CharVarcharConstraint
import org.apache.spark.sql.delta.sources.DeltaSQLConf
import org.apache.spark.sql.delta.test.DeltaSQLCommandTest
import org.apache.spark.sql.delta.test.DeltaSQLTestUtils

import org.apache.spark.sql.{AnalysisException, QueryTest, Row}
import org.apache.spark.sql.catalyst.TableIdentifier
import org.apache.spark.sql.catalyst.parser.ParseException
import org.apache.spark.sql.test.SharedSparkSession
import org.apache.spark.sql.types.{ArrayType, IntegerType, MapType, StringType, StructField, StructType}

class CheckConstraintsSuite extends QueryTest
    with SharedSparkSession
    with DeltaSQLCommandTest
    with DeltaSQLTestUtils {


  import testImplicits._

  private def withTestTable(thunk: String => Unit) = {
    withSQLConf(
      DeltaSQLConf.DELTA_PROTOCOL_DEFAULT_READER_VERSION.key -> "1",
      DeltaSQLConf.DELTA_PROTOCOL_DEFAULT_WRITER_VERSION.key -> "3") {
      withTable("checkConstraintsTest") {
        Seq(
          (1, "a"), (2, "b"), (3, "c"),
          (4, "d"), (5, "e"), (6, "f")
        ).toDF("num", "text").write.format("delta").saveAsTable("checkConstraintsTest")
        thunk("checkConstraintsTest")
      }
    }
  }

  private def errorContains(errMsg: String, str: String): Unit = {
    errMsg.contains(str)
  }

  test("can't add unparseable constraint") {
    withTestTable { table =>
      val e = intercept[ParseException] {
        sql(s"ALTER TABLE $table\nADD CONSTRAINT lessThan5 CHECK (id <)")
      }
      // Make sure we're still getting a useful parse error, even though we do some complicated
      // internal stuff to persist the constraint. Unfortunately this test may be a bit fragile.
      errorContains(e.getMessage, "Syntax error at or near end of input")
      errorContains(e.getMessage,
        """
          |== SQL ==
          |id <
          |----^^^
          |""".stripMargin)
    }
  }

  test("constraint must be boolean") {
    withTestTable { table =>
      checkError(
        exception = intercept[AnalysisException] {
          sql(s"ALTER TABLE $table ADD CONSTRAINT integerVal CHECK (3)")
        },
<<<<<<< HEAD
       "DELTA_NON_BOOLEAN_CHECK_CONSTRAINT",
=======
        "DELTA_NON_BOOLEAN_CHECK_CONSTRAINT",
>>>>>>> b2339cb5
        parameters = Map(
          "name" -> "integerVal",
          "expr" -> "3"
        )
      )
    }
  }

  test("can't add constraint referencing non-existent columns") {
    withTestTable { table =>
      checkError(
        intercept[AnalysisException] {
          sql(s"ALTER TABLE $table ADD CONSTRAINT c CHECK (does_not_exist)")
        },
<<<<<<< HEAD
       "UNRESOLVED_COLUMN.WITH_SUGGESTION",
=======
        "UNRESOLVED_COLUMN.WITH_SUGGESTION",
>>>>>>> b2339cb5
        parameters = Map(
          "objectName" -> "`does_not_exist`",
          "proposal" -> "`text`, `num`"
        )
      )
    }
  }

  test("can't add constraint with duplicate name") {
    withTestTable { table =>
      sql(s"ALTER TABLE $table ADD CONSTRAINT trivial CHECK (true)")
      val e = intercept[AnalysisException] {
        sql(s"ALTER TABLE $table ADD CONSTRAINT trivial CHECK (true)")
      }
      errorContains(e.getMessage,
        s"Constraint 'trivial' already exists as a CHECK constraint. Please delete the " +
          s"old constraint first.\nOld constraint:\ntrue")
    }
  }

  test("can't add constraint with names that are reserved for internal usage") {
    withTestTable { table =>
      val reservedName = CharVarcharConstraint.INVARIANT_NAME
      val e = intercept[AnalysisException] {
        sql(s"ALTER TABLE $table ADD CONSTRAINT $reservedName CHECK (true)")
      }
      errorContains(e.getMessage, s"Cannot use '$reservedName' as the name of a CHECK constraint")
    }
  }

  test("duplicate constraint check is case insensitive") {
    withTestTable { table =>
      sql(s"ALTER TABLE $table ADD CONSTRAINT trivial CHECK (true)")
      val e = intercept[AnalysisException] {
        sql(s"ALTER TABLE $table ADD CONSTRAINT TRIVIAL CHECK (true)")
      }
      errorContains(e.getMessage,
        s"Constraint 'TRIVIAL' already exists as a CHECK constraint. Please delete the " +
          s"old constraint first.\nOld constraint:\ntrue")
    }
  }

  testQuietly("can't add already violated constraint") {
    withTestTable { table =>
      val e = intercept[AnalysisException] {
        sql(s"ALTER TABLE $table ADD CONSTRAINT lessThan5 CHECK (num < 5 and text < 'd')")
      }
      errorContains(e.getMessage,
        s"violate the new CHECK constraint (num < 5 and text < 'd')")
    }
  }

  testQuietly("can't add row violating constraint") {
    withTestTable { table =>
      sql(s"ALTER TABLE $table ADD CONSTRAINT lessThan10 CHECK (num < 10 and text < 'g')")
      sql(s"INSERT INTO $table VALUES (5, 'a')")
      val e = intercept[InvariantViolationException] {
        sql(s"INSERT INTO $table VALUES (11, 'a')")
      }
      errorContains(e.getMessage,
        s"CHECK constraint lessthan10 ((num < 10) AND (text < 'g')) violated")
    }
  }

  test("drop constraint that doesn't exist throws an exception") {
    withTestTable { table =>
      intercept[AnalysisException] {
        sql(s"ALTER TABLE $table DROP CONSTRAINT myConstraint")
      }
    }

    withSQLConf((DeltaSQLConf.DELTA_ASSUMES_DROP_CONSTRAINT_IF_EXISTS.key, "false")) {
      withTestTable { table =>
        val e = intercept[AnalysisException] {
          sql(s"ALTER TABLE $table DROP CONSTRAINT myConstraint")
        }
        assert(e.getErrorClass == "DELTA_CONSTRAINT_DOES_NOT_EXIST")
        errorContains(e.getMessage,
          "nonexistent constraint myconstraint from table `default`.`checkconstraintstest`")
        errorContains(e.getMessage,
          "databricks.spark.delta.constraints.assumesDropIfExists.enabled to true")
      }
    }
  }

  test("can drop constraint that doesn't exist with IF EXISTS") {
    withTestTable { table =>
      sql(s"ALTER TABLE $table DROP CONSTRAINT IF EXISTS myConstraint")
    }

    withSQLConf((DeltaSQLConf.DELTA_ASSUMES_DROP_CONSTRAINT_IF_EXISTS.key, "true")) {
      withTestTable { table =>
        sql(s"ALTER TABLE $table DROP CONSTRAINT myConstraint")
      }
    }
  }


  test("drop constraint is case insensitive") {
    withTestTable { table =>
      sql(s"ALTER TABLE $table ADD CONSTRAINT myConstraint CHECK (true)")
      sql(s"ALTER TABLE $table DROP CONSTRAINT MYCONSTRAINT")
    }
  }

  testQuietly("add row violating constraint after it's dropped") {
    withTestTable { table =>
      sql(s"ALTER TABLE $table ADD CONSTRAINT lessThan10 CHECK (num < 10 and text < 'g')")
      intercept[InvariantViolationException] {
        sql(s"INSERT INTO $table VALUES (11, 'a')")
      }
      sql(s"ALTER TABLE $table DROP CONSTRAINT lessThan10")
      sql(s"INSERT INTO $table VALUES (11, 'a')")
      checkAnswer(sql(s"SELECT num FROM $table"), Seq(1, 2, 3, 4, 5, 6, 11).toDF())
    }
  }

  test("see constraints in table properties") {
    withTestTable { table =>
      sql(s"ALTER TABLE $table ADD CONSTRAINT toBeDropped CHECK (text < 'n')")
      sql(s"ALTER TABLE $table ADD CONSTRAINT trivial CHECK (true)")
      sql(s"ALTER TABLE $table ADD CONSTRAINT numLimit CHECK (num < 10)")
      sql(s"ALTER TABLE $table ADD CONSTRAINT combo CHECK (concat(num, text) != '9i')")
      sql(s"ALTER TABLE $table DROP CONSTRAINT toBeDropped")
      val props =
        sql(s"DESCRIBE DETAIL $table").selectExpr("properties").head().getMap[String, String](0)
      // We've round-tripped through the parser, so the text of the constraints stored won't exactly
      // match what was originally given.
      assert(props == Map(
        "delta.constraints.trivial" -> "true",
        "delta.constraints.numlimit" -> "num < 10",
        "delta.constraints.combo" -> "concat ( num , text ) != '9i'"
      ))
    }
  }

  test("delta history for constraints") {
    withTestTable { table =>
      sql(s"ALTER TABLE $table ADD CONSTRAINT lessThan10 CHECK (num < 10)")
      checkAnswer(
        sql(s"DESCRIBE HISTORY $table")
          .where("operation = 'ADD CONSTRAINT'")
          .selectExpr("operation", "operationParameters"),
        Seq(("ADD CONSTRAINT", Map("name" -> "lessThan10", "expr" -> "num < 10"))).toDF())

      sql(s"ALTER TABLE $table DROP CONSTRAINT IF EXISTS lessThan10")
      checkAnswer(
        sql(s"DESCRIBE HISTORY $table")
          .where("operation = 'DROP CONSTRAINT'")
          .selectExpr("operation", "operationParameters"),
        Seq((
          "DROP CONSTRAINT",
          Map("name" -> "lessThan10", "expr" -> "num < 10", "existed" -> "true")
        )).toDF())
      sql(s"ALTER TABLE $table DROP CONSTRAINT IF EXISTS lessThan10")
        checkAnswer(
          sql(s"DESCRIBE HISTORY $table")
            .where("operation = 'DROP CONSTRAINT'")
            .selectExpr("operation", "operationParameters"),
          Seq(
            ("DROP CONSTRAINT",
              Map("name" -> "lessThan10", "expr" -> "num < 10", "existed" -> "true")),
            ("DROP CONSTRAINT",
              Map("name" -> "lessThan10", "existed" -> "false"))
          ).toDF())
    }
  }

  testQuietly("constraint on builtin methods") {
    withTestTable { table =>
      sql(s"ALTER TABLE $table ADD CONSTRAINT textSize CHECK (LENGTH(text) < 10)")
      sql(s"INSERT INTO $table VALUES (11, 'abcdefg')")
      val e = intercept[InvariantViolationException] {
        sql(s"INSERT INTO $table VALUES (12, 'abcdefghijklmnop')")
      }
      errorContains(e.getMessage, "constraint textsize (LENGTH(text) < 10) violated by row")
    }
  }

  testQuietly("constraint with implicit casts") {
    withTestTable { table =>
      sql(s"ALTER TABLE $table ADD CONSTRAINT maxWithImplicitCast CHECK (num < '10')")
      val e = intercept[InvariantViolationException] {
        sql(s"INSERT INTO $table VALUES (11, 'data')")
      }
      errorContains(e.getMessage, "constraint maxwithimplicitcast (num < '10') violated by row")
    }
  }

  testQuietly("constraint with nested parentheses") {
    withTestTable { table =>
      sql(s"ALTER TABLE $table ADD CONSTRAINT maxWithParens " +
        s"CHECK (( (num < '10') AND ((LENGTH(text)) < 100) ))")
      val e = intercept[InvariantViolationException] {
        sql(s"INSERT INTO $table VALUES (11, 'data')")
      }
      errorContains(e.getMessage,
        "constraint maxwithparens ((num < '10') AND (LENGTH(text) < 100)) violated by row")
    }
  }

  for (expression <- Seq("year(current_date())", "unix_timestamp()"))
  testQuietly(s"constraint with analyzer-evaluated expressions. Expression: $expression") {
    withTestTable { table =>
      // We use current_timestamp()/current_date() as the most convenient
      // analyzer-evaluated expressions - of course in a realistic use case
      // it'd probably not be right to add a constraint on a
      // nondeterministic expression.
      sql(s"ALTER TABLE $table ADD CONSTRAINT maxWithAnalyzerEval " +
        s"CHECK (num < $expression)")
      val e = intercept[InvariantViolationException] {
        sql(s"INSERT INTO $table VALUES (${Int.MaxValue}, 'data')")
      }
      errorContains(e.getMessage,
        s"maxwithanalyzereval (num < $expression) violated by row")
    }
  }

  testQuietly("constraints with nulls") {
    withSQLConf(
      DeltaSQLConf.DELTA_PROTOCOL_DEFAULT_READER_VERSION.key -> "1",
      DeltaSQLConf.DELTA_PROTOCOL_DEFAULT_WRITER_VERSION.key -> "3") {
      withTable("checkConstraintsTest") {
        val rows = Range(0, 10).map { i =>
          Row(
            i,
            null,
            Row("constantWithinStruct", Map(i -> i), Array(i, null, i + 2)))
        }

        val schema = new StructType(Array(
          StructField("id", IntegerType),
          StructField("text", StringType),
          StructField("nested", new StructType(Array(
            StructField("constant", StringType),
            StructField("m", MapType(IntegerType, IntegerType, valueContainsNull = true)),
            StructField("arr", ArrayType(IntegerType, containsNull = true)))))))
        spark.createDataFrame(rows.toList.asJava, schema)
          .write.format("delta").saveAsTable("checkConstraintsTest")

        // Constraints checking for a null value should work.
        sql("ALTER TABLE checkConstraintsTest ADD CONSTRAINT textNull CHECK (text IS NULL)")
        sql("ALTER TABLE checkConstraintsTest ADD CONSTRAINT arr1Null " +
          "CHECK (nested.arr[1] IS NULL)")

        // Constraints incompatible with a null value will of course fail, but they should fail with
        // the same clear error as normal.
        var e: Exception = intercept[AnalysisException] {
          sql("ALTER TABLE checkConstraintsTest ADD CONSTRAINT arrLessThan5 " +
            "CHECK (nested.arr[1] < 5)")
        }
        errorContains(e.getMessage,
          s"10 rows in default.checkconstraintstest violate the new CHECK constraint " +
            s"(nested . arr [ 1 ] < 5)")

        // Adding a null value into a constraint should fail similarly, even if it's null
        // because a parent field is null.
        sql("ALTER TABLE checkConstraintsTest ADD CONSTRAINT arr0 " +
          "CHECK (nested.arr[0] < 100)")
        val newRows = Seq(
          Row(10, null, Row("c", Map(10 -> null), Array(null, null, 12))),
          Row(11, null, Row("c", Map(11 -> null), null)),
          Row(12, null, null))
        newRows.foreach { r =>
          e = intercept[InvariantViolationException] {
            spark.createDataFrame(List(r).asJava, schema)
              .write.format("delta").mode("append").saveAsTable("checkConstraintsTest")
          }
          errorContains(e.getMessage,
            "CHECK constraint arr0 (nested.arr[0] < 100) violated by row")
        }

        // On the other hand, existing constraints like arr1Null which do allow null values should
        // permit new rows even if the value's parent is null.
        sql("ALTER TABLE checkConstraintsTest DROP CONSTRAINT arr0")
        newRows.foreach { r =>
          spark.createDataFrame(List(r).asJava, schema)
            .write.format("delta").mode("append").saveAsTable("checkConstraintsTest")
        }
        checkAnswer(
          spark.read.format("delta").table("checkConstraintsTest").select("id"),
          (0 to 12).toDF("id"))
      }
    }
  }

  testQuietly("complex constraints") {
    withSQLConf(
      DeltaSQLConf.DELTA_PROTOCOL_DEFAULT_READER_VERSION.key -> "1",
      DeltaSQLConf.DELTA_PROTOCOL_DEFAULT_WRITER_VERSION.key -> "3") {
      withTable("checkConstraintsTest") {
        val rows = Range(0, 10).map { i =>
          Row(
            i,
            ('a' + i).toString,
            Row("constantWithinStruct", Map(i -> i), Array(i, i + 1, i + 2)))
        }
        val schema = new StructType(Array(
          StructField("id", IntegerType),
          StructField("text", StringType),
          StructField("nested", new StructType(Array(
            StructField("constant", StringType),
            StructField("m", MapType(IntegerType, IntegerType, valueContainsNull = false)),
            StructField("arr", ArrayType(IntegerType, containsNull = false)))))))
        spark.createDataFrame(rows.toList.asJava, schema)
          .write.format("delta").saveAsTable("checkConstraintsTest")
        sql("ALTER TABLE checkConstraintsTest ADD CONSTRAINT arrLen CHECK (SIZE(nested.arr) = 3)")
        sql("ALTER TABLE checkConstraintsTest ADD CONSTRAINT mapIntegrity " +
          "CHECK (nested.m[id] = id)")
        val e = intercept[AnalysisException] {
          sql(s"ALTER TABLE checkConstraintsTest ADD CONSTRAINT violated " +
            s"CHECK (nested.arr[0] < id)")
        }
        errorContains(e.getMessage,
          s"violate the new CHECK constraint (nested . arr [ 0 ] < id)")
      }
    }
  }


  // TODO: https://github.com/delta-io/delta/issues/831
  test("SET NOT NULL constraint fails") {
    withTable("my_table") {
      sql("CREATE TABLE my_table (id INT) USING DELTA;")
      sql("INSERT INTO my_table VALUES (1);")
      val e = intercept[AnalysisException] {
        sql("ALTER TABLE my_table CHANGE COLUMN id SET NOT NULL;")
      }.getMessage()
      assert(e.contains("Cannot change nullable column to non-nullable"))
    }
  }

  testQuietly("ending semi-colons no longer makes ADD, DROP constraint commands fail") {
    withTable("my_table") {
      sql("CREATE TABLE my_table (birthday DATE) USING DELTA;")
      sql("INSERT INTO my_table VALUES ('2021-11-11');")

      sql("ALTER TABLE my_table ADD CONSTRAINT aaa CHECK (birthday > '1900-01-01')")
      sql("ALTER TABLE my_table ADD CONSTRAINT bbb CHECK (birthday > '1900-02-02')")
      sql("ALTER TABLE my_table ADD CONSTRAINT ccc CHECK (birthday > '1900-03-03');") // semi-colon

      sql("ALTER TABLE my_table DROP CONSTRAINT aaa")
      sql("ALTER TABLE my_table DROP CONSTRAINT bbb;") // semi-colon
    }
  }

  test("constraint induced by varchar") {
    withTable("table") {
      sql("CREATE TABLE table (id INT, value VARCHAR(12)) USING DELTA")
      sql("INSERT INTO table VALUES (1, 'short string')")
      val exception = intercept[DeltaInvariantViolationException] {
        sql("INSERT INTO table VALUES (2, 'a very long string')")
      }
      checkError(
        exception,
<<<<<<< HEAD
       "DELTA_EXCEED_CHAR_VARCHAR_LIMIT",
=======
        "DELTA_EXCEED_CHAR_VARCHAR_LIMIT",
>>>>>>> b2339cb5
        parameters = Map(
          "value" -> "a very long string",
          "expr" -> "((value IS NULL) OR (length(value) <= 12))"
        )
      )
    }
  }

  test("drop table feature") {
    withSQLConf(
        DeltaConfigs.ENABLE_DELETION_VECTORS_CREATION.defaultTablePropertyKey -> false.toString) {
      withTable("table") {
        sql("CREATE TABLE table (a INT, b INT) USING DELTA " +
          "TBLPROPERTIES ('delta.feature.checkConstraints' = 'supported')")
        sql("ALTER TABLE table ADD CONSTRAINT c1 CHECK (a > 0)")
        sql("ALTER TABLE table ADD CONSTRAINT c2 CHECK (b > 0)")

        val error1 = intercept[AnalysisException] {
          sql("ALTER TABLE table DROP FEATURE checkConstraints")
        }
        checkError(
          error1,
<<<<<<< HEAD
         "DELTA_CANNOT_DROP_CHECK_CONSTRAINT_FEATURE",
=======
          "DELTA_CANNOT_DROP_CHECK_CONSTRAINT_FEATURE",
>>>>>>> b2339cb5
          parameters = Map("constraints" -> "`c1`, `c2`")
        )
        val deltaLog = DeltaLog.forTable(spark, TableIdentifier("table"))
        val featureNames1 =
          deltaLog.update().protocol.implicitlyAndExplicitlySupportedFeatures.map(_.name)
        assert(featureNames1.contains("checkConstraints"))

        sql("ALTER TABLE table DROP CONSTRAINT c1")
        val error2 = intercept[AnalysisException] {
          sql("ALTER TABLE table DROP FEATURE checkConstraints")
        }
        checkError(
          error2,
<<<<<<< HEAD
         "DELTA_CANNOT_DROP_CHECK_CONSTRAINT_FEATURE",
=======
          "DELTA_CANNOT_DROP_CHECK_CONSTRAINT_FEATURE",
>>>>>>> b2339cb5
          parameters = Map("constraints" -> "`c2`")
        )
        val featureNames2 =
          deltaLog.update().protocol.implicitlyAndExplicitlySupportedFeatures.map(_.name)
        assert(featureNames2.contains("checkConstraints"))

        sql("ALTER TABLE table DROP CONSTRAINT c2")
        sql("ALTER TABLE table DROP FEATURE checkConstraints")
        val featureNames3 =
          deltaLog.update().protocol.implicitlyAndExplicitlySupportedFeatures.map(_.name)
        assert(!featureNames3.contains("checkConstraints"))
      }
    }
  }
}<|MERGE_RESOLUTION|>--- conflicted
+++ resolved
@@ -80,11 +80,7 @@
         exception = intercept[AnalysisException] {
           sql(s"ALTER TABLE $table ADD CONSTRAINT integerVal CHECK (3)")
         },
-<<<<<<< HEAD
-       "DELTA_NON_BOOLEAN_CHECK_CONSTRAINT",
-=======
         "DELTA_NON_BOOLEAN_CHECK_CONSTRAINT",
->>>>>>> b2339cb5
         parameters = Map(
           "name" -> "integerVal",
           "expr" -> "3"
@@ -99,11 +95,7 @@
         intercept[AnalysisException] {
           sql(s"ALTER TABLE $table ADD CONSTRAINT c CHECK (does_not_exist)")
         },
-<<<<<<< HEAD
-       "UNRESOLVED_COLUMN.WITH_SUGGESTION",
-=======
         "UNRESOLVED_COLUMN.WITH_SUGGESTION",
->>>>>>> b2339cb5
         parameters = Map(
           "objectName" -> "`does_not_exist`",
           "proposal" -> "`text`, `num`"
@@ -459,11 +451,7 @@
       }
       checkError(
         exception,
-<<<<<<< HEAD
-       "DELTA_EXCEED_CHAR_VARCHAR_LIMIT",
-=======
         "DELTA_EXCEED_CHAR_VARCHAR_LIMIT",
->>>>>>> b2339cb5
         parameters = Map(
           "value" -> "a very long string",
           "expr" -> "((value IS NULL) OR (length(value) <= 12))"
@@ -486,11 +474,7 @@
         }
         checkError(
           error1,
-<<<<<<< HEAD
-         "DELTA_CANNOT_DROP_CHECK_CONSTRAINT_FEATURE",
-=======
           "DELTA_CANNOT_DROP_CHECK_CONSTRAINT_FEATURE",
->>>>>>> b2339cb5
           parameters = Map("constraints" -> "`c1`, `c2`")
         )
         val deltaLog = DeltaLog.forTable(spark, TableIdentifier("table"))
@@ -504,11 +488,7 @@
         }
         checkError(
           error2,
-<<<<<<< HEAD
-         "DELTA_CANNOT_DROP_CHECK_CONSTRAINT_FEATURE",
-=======
           "DELTA_CANNOT_DROP_CHECK_CONSTRAINT_FEATURE",
->>>>>>> b2339cb5
           parameters = Map("constraints" -> "`c2`")
         )
         val featureNames2 =
