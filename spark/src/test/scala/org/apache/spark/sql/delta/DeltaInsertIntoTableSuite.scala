--- conflicted
+++ resolved
@@ -216,11 +216,7 @@
         intercept[AnalysisException] {
           sql("INSERT OVERWRITE t PARTITION (c='1') (c) VALUES ('2')")
         },
-<<<<<<< HEAD
-       "STATIC_PARTITION_COLUMN_IN_INSERT_COLUMN_LIST",
-=======
         "STATIC_PARTITION_COLUMN_IN_INSERT_COLUMN_LIST",
->>>>>>> b2339cb5
         parameters = Map("staticName" -> "c"))
     }
   }
@@ -605,11 +601,7 @@
               s"i boolean, s bigint, q int default 42) using $v2Format " +
               "partitioned by (i)")
           },
-<<<<<<< HEAD
-         "WRONG_COLUMN_DEFAULTS_FOR_DELTA_FEATURE_NOT_ENABLED",
-=======
           "WRONG_COLUMN_DEFAULTS_FOR_DELTA_FEATURE_NOT_ENABLED",
->>>>>>> b2339cb5
           parameters = Map("commandType" -> "CREATE TABLE")
         )
       }
@@ -619,11 +611,7 @@
           intercept[DeltaAnalysisException] {
             sql("alter table alterTableSetDefaultFeatureNotEnabled alter column a set default 42")
           },
-<<<<<<< HEAD
-         "WRONG_COLUMN_DEFAULTS_FOR_DELTA_FEATURE_NOT_ENABLED",
-=======
           "WRONG_COLUMN_DEFAULTS_FOR_DELTA_FEATURE_NOT_ENABLED",
->>>>>>> b2339cb5
           parameters = Map("commandType" -> "ALTER TABLE")
         )
       }
@@ -635,11 +623,7 @@
           intercept[DeltaAnalysisException] {
             sql("alter table alterTableTest add column z int default 42")
           },
-<<<<<<< HEAD
-         "WRONG_COLUMN_DEFAULTS_FOR_DELTA_ALTER_TABLE_ADD_COLUMN_NOT_SUPPORTED"
-=======
           "WRONG_COLUMN_DEFAULTS_FOR_DELTA_ALTER_TABLE_ADD_COLUMN_NOT_SUPPORTED"
->>>>>>> b2339cb5
         )
       }
       // The default value fails to analyze.
@@ -648,11 +632,7 @@
           sql(s"create table t4 (s int default badvalue) using $v2Format " +
             s"$tblPropertiesAllowDefaults")
         },
-<<<<<<< HEAD
-       INVALID_COLUMN_DEFAULT_VALUE_ERROR_MSG,
-=======
         INVALID_COLUMN_DEFAULT_VALUE_ERROR_MSG,
->>>>>>> b2339cb5
         parameters = Map(
           "statement" -> "CREATE TABLE",
           "colName" -> "`s`",
@@ -666,11 +646,7 @@
           sql(s"create table t4 (s int default (select min(x) from badtable)) using $v2Format " +
             tblPropertiesAllowDefaults)
         },
-<<<<<<< HEAD
-       "INVALID_DEFAULT_VALUE.SUBQUERY_EXPRESSION",
-=======
         "INVALID_DEFAULT_VALUE.SUBQUERY_EXPRESSION",
->>>>>>> b2339cb5
         parameters = Map(
           "statement" -> "CREATE TABLE",
           "colName" -> "`s`",
@@ -684,11 +660,7 @@
           sql(s"create table t4 (s int default (select 42 as alias)) using $v2Format " +
             tblPropertiesAllowDefaults)
         },
-<<<<<<< HEAD
-       "INVALID_DEFAULT_VALUE.SUBQUERY_EXPRESSION",
-=======
         "INVALID_DEFAULT_VALUE.SUBQUERY_EXPRESSION",
->>>>>>> b2339cb5
         parameters = Map(
           "statement" -> "CREATE TABLE",
           "colName" -> "`s`",
@@ -699,11 +671,7 @@
           sql(s"create table t4 (s bigint default false) " +
             s"using $v2Format $tblPropertiesAllowDefaults")
         },
-<<<<<<< HEAD
-       "INVALID_DEFAULT_VALUE.DATA_TYPE",
-=======
         "INVALID_DEFAULT_VALUE.DATA_TYPE",
->>>>>>> b2339cb5
         parameters = Map(
           "statement" -> "CREATE TABLE",
           "colName" -> "`s`",
@@ -738,11 +706,7 @@
           sql(s"create table t4 (s int default 41 + 1) using $v2Format " +
             tblPropertiesAllowDefaults)
         },
-<<<<<<< HEAD
-       "UNSUPPORTED_DEFAULT_VALUE.WITH_SUGGESTION",
-=======
         "UNSUPPORTED_DEFAULT_VALUE.WITH_SUGGESTION",
->>>>>>> b2339cb5
         parameters = Map.empty,
         context = ExpectedContext(fragment = "s int default 41 + 1", start = 17, stop = 36))
     }
