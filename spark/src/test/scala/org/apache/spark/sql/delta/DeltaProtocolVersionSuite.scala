/*
 * Copyright (2021) The Delta Lake Project Authors.
 *
 * Licensed under the Apache License, Version 2.0 (the "License");
 * you may not use this file except in compliance with the License.
 * You may obtain a copy of the License at
 *
 * http://www.apache.org/licenses/LICENSE-2.0
 *
 * Unless required by applicable law or agreed to in writing, software
 * distributed under the License is distributed on an "AS IS" BASIS,
 * WITHOUT WARRANTIES OR CONDITIONS OF ANY KIND, either express or implied.
 * See the License for the specific language governing permissions and
 * limitations under the License.
 */

package org.apache.spark.sql.delta

// scalastyle:off import.ordering.noEmptyLine
import java.io.File
import java.nio.file.{Files, Paths, StandardOpenOption}
import java.util.Locale
import java.util.concurrent.TimeUnit

import scala.collection.JavaConverters._
import com.databricks.spark.util.{Log4jUsageLogger, MetricDefinitions, UsageRecord}
import org.apache.spark.sql.delta.DeltaOperations.ManualUpdate
import org.apache.spark.sql.delta.DeltaTestUtils.BOOLEAN_DOMAIN
import org.apache.spark.sql.delta.actions._
import org.apache.spark.sql.delta.actions.TableFeatureProtocolUtils._
import org.apache.spark.sql.delta.catalog.DeltaTableV2
import org.apache.spark.sql.delta.commands.{AlterTableDropFeatureDeltaCommand, AlterTableSetPropertiesDeltaCommand, AlterTableUnsetPropertiesDeltaCommand}
import org.apache.spark.sql.delta.coordinatedcommits._
import org.apache.spark.sql.delta.sources.DeltaSQLConf
import org.apache.spark.sql.delta.test.DeltaSQLCommandTest
import org.apache.spark.sql.delta.test.DeltaTestImplicits._
import org.apache.spark.sql.delta.util.FileNames
import org.apache.spark.sql.delta.util.FileNames.{unsafeDeltaFile, DeltaFile}
import org.apache.spark.sql.delta.util.JsonUtils
import io.delta.storage.LogStore
import io.delta.storage.commit.TableDescriptor
import org.apache.hadoop.conf.Configuration
import org.apache.hadoop.fs.Path

import org.apache.spark.SparkConf
import org.apache.spark.sql.{AnalysisException, QueryTest, SaveMode}
import org.apache.spark.sql.SparkSession
import org.apache.spark.sql.catalyst.TableIdentifier
import org.apache.spark.sql.execution.streaming.MemoryStream
import org.apache.spark.sql.test.SharedSparkSession
import org.apache.spark.sql.types.StructType
import org.apache.spark.unsafe.types.CalendarInterval
import org.apache.spark.util.ManualClock

trait DeltaProtocolVersionSuiteBase extends QueryTest
  with SharedSparkSession
  with DeltaSQLCommandTest {

  // `.schema` generates NOT NULL columns which requires writer protocol 2. We convert all to
  // NULLable to avoid silent writer protocol version bump.
  private lazy val testTableSchema = spark.range(1).schema.asNullable

  // This is solely a test hook. Users cannot create new Delta tables with protocol lower than
  // that of their current version.
  protected def createTableWithProtocol(
      protocol: Protocol,
      path: File,
      schema: StructType = testTableSchema): DeltaLog = {
    val log = DeltaLog.forTable(spark, path)
    log.createLogDirectoriesIfNotExists()
    log.store.write(
      unsafeDeltaFile(log.logPath, 0),
      Iterator(Metadata(schemaString = schema.json).json, protocol.json),
      overwrite = false,
      log.newDeltaHadoopConf())
    log.update()
    log
  }

  test("protocol for empty folder") {
    def testEmptyFolder(
        readerVersion: Int,
        writerVersion: Int,
        features: Iterable[TableFeature] = Seq.empty,
        sqlConfs: Iterable[(String, String)] = Seq.empty,
        expectedProtocol: Protocol): Unit = {
      withTempDir { path =>
        val configs = Seq(
          DeltaSQLConf.DELTA_PROTOCOL_DEFAULT_READER_VERSION.key -> readerVersion.toString,
          DeltaSQLConf.DELTA_PROTOCOL_DEFAULT_WRITER_VERSION.key -> writerVersion.toString) ++
          features.map(defaultPropertyKey(_) -> FEATURE_PROP_ENABLED) ++
          sqlConfs
        withSQLConf(configs: _*) {
          val log = DeltaLog.forTable(spark, path)
          assert(log.update().protocol === expectedProtocol)
        }
      }
    }

    testEmptyFolder(1, 1, expectedProtocol = Protocol(1, 1))
    testEmptyFolder(1, 2, expectedProtocol = Protocol(1, 2))
    testEmptyFolder(
      readerVersion = 1,
      writerVersion = 1,
      sqlConfs = Seq((DeltaConfigs.CHANGE_DATA_FEED.defaultTablePropertyKey, "true")),
      expectedProtocol = Protocol(1, 7).withFeature(ChangeDataFeedTableFeature))
    testEmptyFolder(
      readerVersion = 1,
      writerVersion = 1,
      features = Seq(TestLegacyReaderWriterFeature),
      expectedProtocol = Protocol(2, TABLE_FEATURES_MIN_WRITER_VERSION)
        .withFeature(TestLegacyReaderWriterFeature))
    testEmptyFolder(
      readerVersion = 1,
      writerVersion = 1,
      features = Seq(TestWriterFeature),
      expectedProtocol = Protocol(1, TABLE_FEATURES_MIN_WRITER_VERSION)
        .withFeature(TestWriterFeature))
    testEmptyFolder(
      readerVersion = TABLE_FEATURES_MIN_READER_VERSION,
      writerVersion = TABLE_FEATURES_MIN_WRITER_VERSION,
      features = Seq(TestLegacyReaderWriterFeature),
      expectedProtocol =
        Protocol(2, TABLE_FEATURES_MIN_WRITER_VERSION)
          .withFeature(TestLegacyReaderWriterFeature))
    testEmptyFolder(
      readerVersion = 1,
      writerVersion = 1,
      features = Seq(TestWriterFeature),
      sqlConfs = Seq((DeltaConfigs.CHANGE_DATA_FEED.defaultTablePropertyKey, "true")),
      expectedProtocol = Protocol(1, TABLE_FEATURES_MIN_WRITER_VERSION)
        .withFeatures(Seq(TestWriterFeature, ChangeDataFeedTableFeature)))
    testEmptyFolder(
      readerVersion = 1,
      writerVersion = 1,
      features = Seq(TestLegacyReaderWriterFeature),
      sqlConfs = Seq((DeltaConfigs.CHANGE_DATA_FEED.defaultTablePropertyKey, "true")),
      expectedProtocol = Protocol(2, TABLE_FEATURES_MIN_WRITER_VERSION)
        .withFeatures(Seq(TestLegacyReaderWriterFeature, ChangeDataFeedTableFeature)))
    testEmptyFolder(
      readerVersion = 1,
      writerVersion = 1,
      features = Seq(TestWriterFeature, TestLegacyReaderWriterFeature),
      expectedProtocol = Protocol(2, TABLE_FEATURES_MIN_WRITER_VERSION)
        .withFeatures(Seq(TestWriterFeature, TestLegacyReaderWriterFeature)))
  }

  test("upgrade to current version") {
    withTempDir { path =>
      val log = createTableWithProtocol(Protocol(1, 1), path)
      assert(log.snapshot.protocol === Protocol(1, 1))
      log.upgradeProtocol(Action.supportedProtocolVersion())
      assert(log.snapshot.protocol === Action.supportedProtocolVersion())
    }
  }

  test("upgrade to a version with DeltaTable API") {
    withTempDir { path =>
      val log = createTableWithProtocol(Protocol(0, 0), path)
      assert(log.snapshot.protocol === Protocol(0, 0))
      val table = io.delta.tables.DeltaTable.forPath(spark, path.getCanonicalPath)
      table.upgradeTableProtocol(1, 1)
      assert(log.snapshot.protocol === Protocol(1, 1))
      table.upgradeTableProtocol(1, 2)
      assert(log.snapshot.protocol === Protocol(1, 2))
      table.upgradeTableProtocol(1, 3)
      assert(log.snapshot.protocol === Protocol(1, 3))
      intercept[DeltaTableFeatureException] {
        table.upgradeTableProtocol(
          TABLE_FEATURES_MIN_READER_VERSION,
          writerVersion = 1)
      }
      intercept[IllegalArgumentException] {
        table.upgradeTableProtocol(
          TABLE_FEATURES_MIN_READER_VERSION + 1,
          TABLE_FEATURES_MIN_WRITER_VERSION)
      }
      intercept[IllegalArgumentException] {
        table.upgradeTableProtocol(
          TABLE_FEATURES_MIN_READER_VERSION,
          TABLE_FEATURES_MIN_WRITER_VERSION + 1)
      }
    }
  }

  test("upgrade to support table features - no feature") {
    // Setting a table feature versions to a protocol without table features is a noop.
    withTempDir { path =>
      val log = createTableWithProtocol(Protocol(1, 1), path)
      assert(log.update().protocol === Protocol(1, 1))
      val table = io.delta.tables.DeltaTable.forPath(spark, path.getCanonicalPath)
      table.upgradeTableProtocol(1, TABLE_FEATURES_MIN_WRITER_VERSION)
      assert(log.update().protocol === Protocol(1, 1))
      table.upgradeTableProtocol(
        TABLE_FEATURES_MIN_READER_VERSION,
        TABLE_FEATURES_MIN_WRITER_VERSION)
      assert(log.update().protocol === Protocol(1, 1))
    }
  }

  test("upgrade to support table features - writer-only feature") {
    // Setting table feature versions to a protocol without table features is a noop.
    withTempDir { path =>
      val log = createTableWithProtocol(Protocol(1, 2), path)
      assert(log.update().protocol === Protocol(1, 2))
      val table = io.delta.tables.DeltaTable.forPath(spark, path.getCanonicalPath)
      table.upgradeTableProtocol(1, TABLE_FEATURES_MIN_WRITER_VERSION)
      assert(log.update().protocol === Protocol(1, 2))
      table.upgradeTableProtocol(
        TABLE_FEATURES_MIN_READER_VERSION,
        TABLE_FEATURES_MIN_WRITER_VERSION)
      assert(log.update().protocol === Protocol(1, 2))
    }
  }

  test("upgrade to support table features - many features") {
    withSQLConf(DeltaSQLConf.TABLE_FEATURES_TEST_FEATURES_ENABLED.key -> false.toString) {
      withTempDir { path =>
        val log = createTableWithProtocol(Protocol(2, 5), path)
        assert(log.update().protocol === Protocol(2, 5))
        val table = io.delta.tables.DeltaTable.forPath(spark, path.getCanonicalPath)
        table.upgradeTableProtocol(2, TABLE_FEATURES_MIN_WRITER_VERSION)
        // Setting table feature versions to a protocol without table features is a noop.
        assert(log.update().protocol === Protocol(2, 5))
        spark.sql(
          s"ALTER TABLE delta.`${path.getPath}` SET TBLPROPERTIES (" +
            s"  delta.feature.${RowTrackingFeature.name}='enabled'" +
            s")")
        table.upgradeTableProtocol(
          TABLE_FEATURES_MIN_READER_VERSION,
          TABLE_FEATURES_MIN_WRITER_VERSION)
        assert(
          log.snapshot.protocol === Protocol(
            minReaderVersion = 2,
            minWriterVersion = TABLE_FEATURES_MIN_WRITER_VERSION,
            readerFeatures = Some(Set(ColumnMappingTableFeature.name)),
            writerFeatures = Some(
              Set(
                AppendOnlyTableFeature,
                InvariantsTableFeature,
                ChangeDataFeedTableFeature,
                CheckConstraintsTableFeature,
                ColumnMappingTableFeature,
                GeneratedColumnsTableFeature,
                DomainMetadataTableFeature,
                RowTrackingFeature)
                .map(_.name))))
      }
    }
  }

  test("protocol upgrade using SQL API") {
    withTempDir { path =>
      val log = createTableWithProtocol(Protocol(1, 2), path)

      assert(log.update().protocol === Protocol(1, 2))
      sql(
        s"ALTER TABLE delta.`${path.getCanonicalPath}` " +
          "SET TBLPROPERTIES (delta.minWriterVersion = 3)")
      assert(log.update().protocol === Protocol(1, 3))
      assertPropertiesAndShowTblProperties(log)
      sql(s"ALTER TABLE delta.`${path.getCanonicalPath}` " +
        s"SET TBLPROPERTIES (delta.minWriterVersion=$TABLE_FEATURES_MIN_WRITER_VERSION)")
      assert(log.update().protocol === Protocol(1, 3))
      assertPropertiesAndShowTblProperties(log, tableHasFeatures = false)
      sql(s"""ALTER TABLE delta.`${path.getCanonicalPath}` SET TBLPROPERTIES (
             |delta.minReaderVersion=$TABLE_FEATURES_MIN_READER_VERSION,
             |delta.minWriterVersion=$TABLE_FEATURES_MIN_WRITER_VERSION
             |)""".stripMargin)
      assert(log.update().protocol === Protocol(1, 3))
      assertPropertiesAndShowTblProperties(log, tableHasFeatures = false)
    }
  }

  test("overwrite keeps the same protocol version") {
    withTempDir { path =>
      val log = createTableWithProtocol(Protocol(0, 0), path)
      spark.range(1)
        .write
        .format("delta")
        .mode("overwrite")
        .save(path.getCanonicalPath)
      log.update()
      assert(log.snapshot.protocol === Protocol(0, 0))
    }
  }

  test("overwrite keeps the same table properties") {
    withTempDir { path =>
      val log = createTableWithProtocol(Protocol(0, 0), path)
      spark.sql(
        s"ALTER TABLE delta.`${path.getCanonicalPath}` SET TBLPROPERTIES ('myProp'='true')")
      spark
        .range(1)
        .write
        .format("delta")
        .option("anotherProp", "true")
        .mode("overwrite")
        .save(path.getCanonicalPath)
      log.update()
      assert(log.snapshot.metadata.configuration.size === 1)
      assert(log.snapshot.metadata.configuration("myProp") === "true")
    }
  }

  test("overwrite keeps the same protocol version and features") {
    withTempDir { path =>
      val protocol = Protocol(0, TABLE_FEATURES_MIN_WRITER_VERSION)
        .withFeature(AppendOnlyTableFeature)
      val log = createTableWithProtocol(protocol, path)
      spark
        .range(1)
        .write
        .format("delta")
        .mode("overwrite")
        .save(path.getCanonicalPath)
      log.update()
      assert(log.snapshot.protocol === protocol)
    }
  }

  test("overwrite with additional configs keeps the same protocol version and features") {
    withTempDir { path =>
      val protocol = Protocol(1, TABLE_FEATURES_MIN_WRITER_VERSION)
        .withFeature(AppendOnlyTableFeature)
      val log = createTableWithProtocol(protocol, path)
      spark
        .range(1)
        .write
        .format("delta")
        .option("delta.feature.testWriter", "enabled")
        .option("delta.feature.testReaderWriter", "enabled")
        .mode("overwrite")
        .save(path.getCanonicalPath)
      log.update()
      assert(log.snapshot.protocol === protocol)
    }
  }

  test("overwrite with additional session defaults keeps the same protocol version and features") {
    withTempDir { path =>
      val protocol = Protocol(1, TABLE_FEATURES_MIN_WRITER_VERSION)
        .withFeature(AppendOnlyTableFeature)
      val log = createTableWithProtocol(protocol, path)
      withSQLConf(
        s"$DEFAULT_FEATURE_PROP_PREFIX${TestLegacyWriterFeature.name}" -> "enabled") {
        spark
          .range(1)
          .write
          .format("delta")
          .option("delta.feature.testWriter", "enabled")
          .option("delta.feature.testReaderWriter", "enabled")
          .mode("overwrite")
          .save(path.getCanonicalPath)
      }
      log.update()
      assert(log.snapshot.protocol === protocol)
    }
  }

  test("access with protocol too high") {
    withTempDir { path =>
      val log = DeltaLog.forTable(spark, path)
      log.createLogDirectoriesIfNotExists()
      log.store.write(
        unsafeDeltaFile(log.logPath, 0),
        Iterator(Metadata().json, Protocol(Integer.MAX_VALUE, Integer.MAX_VALUE).json),
        overwrite = false,
        log.newDeltaHadoopConf())
      intercept[InvalidProtocolVersionException] {
        spark.range(1).write.format("delta").save(path.getCanonicalPath)
      }
    }
  }

  test("Vacuum checks the write protocol") {
    withTempDir { path =>
      spark.range(10).write.format("delta").save(path.getCanonicalPath)
      val log = DeltaLog.forTable(spark, path)

      sql(s"INSERT INTO delta.`${path.getCanonicalPath}` VALUES (10)")
      val vacuumCommandsToTry = Seq(
        s"vacuum delta.`${path.getCanonicalPath}` RETAIN 10000 HOURS",
        s"vacuum delta.`${path.getCanonicalPath}` RETAIN 10000 HOURS DRY RUN"
      )
      // Both vacuum and vacuum dry run works as expected
      vacuumCommandsToTry.foreach(spark.sql(_).collect())

      val snapshot = log.update()
      val newProtocol = Protocol(
        TABLE_FEATURES_MIN_READER_VERSION,
        TABLE_FEATURES_MIN_WRITER_VERSION).withWriterFeatures(Seq("newUnsupportedWriterFeature"))
      log.store.write(
        unsafeDeltaFile(log.logPath, snapshot.version + 1),
        Iterator(Metadata().json, newProtocol.json),
        overwrite = false,
        log.newDeltaHadoopConf())

      // Both vacuum and vacuum dry run fails as expected
      vacuumCommandsToTry.foreach { command =>
        intercept[DeltaUnsupportedTableFeatureException] {
          spark.sql(command).collect()
        }
      }
    }
  }

  test("InvalidProtocolVersionException - error message with protocol too high - table path") {
    withTempDir { path =>
      spark.range(1).write.format("delta").save(path.getCanonicalPath)
      val (deltaLog, snapshot) = DeltaLog.forTableWithSnapshot(spark, path.getCanonicalPath)

      var tableReaderVersion = 4
      var tableWriterVersion = 7
      var version = snapshot.version + 1
      untrackedChangeProtocolVersion(deltaLog, version, tableReaderVersion, tableWriterVersion)

      val exceptionRead = intercept[InvalidProtocolVersionException] {
        spark.read.format("delta").load(path.getCanonicalPath)
      }

      validateInvalidProtocolVersionException(
        exceptionRead,
        deltaLog.dataPath.toString,
        tableReaderVersion,
        tableWriterVersion)

      tableReaderVersion = 3
      tableWriterVersion = 8
      version = version + 1
      untrackedChangeProtocolVersion(deltaLog, version, tableReaderVersion, tableWriterVersion)

      val exceptionWrite = intercept[InvalidProtocolVersionException] {
        spark.range(1).write
          .mode("append")
          .option("mergeSchema", "true")
          .format("delta")
          .save(path.getCanonicalPath)
      }

      validateInvalidProtocolVersionException(
        exceptionWrite,
        deltaLog.dataPath.toString,
        tableReaderVersion,
        tableWriterVersion)
    }
  }

  def testInvalidProtocolErrorMessageWithTableName(warm: Boolean): Unit = {
    val protocolTableName = "mytableprotocoltoohigh"
    withTable(protocolTableName) {
      spark.range(1).write.format("delta").saveAsTable(protocolTableName)
      val (deltaLog, snapshot) = DeltaLog.forTableWithSnapshot(
        spark,
        TableIdentifier(protocolTableName))

      var tableReaderVersion = 4
      var tableWriterVersion = 7
      var version = snapshot.version + 1
      untrackedChangeProtocolVersion(deltaLog, version, tableReaderVersion, tableWriterVersion)
      if (!warm) {
        DeltaLog.clearCache()
      }

      val exceptionRead = intercept[InvalidProtocolVersionException] {
        spark.read.format("delta").table(protocolTableName)
      }

      var pathInErrorMessage = "default." + protocolTableName

      validateInvalidProtocolVersionException(
        exceptionRead,
        pathInErrorMessage,
        tableReaderVersion,
        tableWriterVersion)

      tableReaderVersion = 3
      tableWriterVersion = 8
      version = version + 1
      untrackedChangeProtocolVersion(deltaLog, version, tableReaderVersion, tableWriterVersion)
      if (!warm) {
        DeltaLog.clearCache()
      }

      val exceptionWrite = intercept[InvalidProtocolVersionException] {
        spark.range(1).write
          .mode("append")
          .option("mergeSchema", "true")
          .format("delta")
          .saveAsTable(protocolTableName)
      }

      validateInvalidProtocolVersionException(
        exceptionWrite,
        pathInErrorMessage,
        tableReaderVersion,
        tableWriterVersion)

      // Restore the protocol version or the clean-up fails
      version = version + 1
      untrackedChangeProtocolVersion(deltaLog, version, 1, 2)
    }
  }

  test("InvalidProtocolVersionException - error message with table name - warm") {
    testInvalidProtocolErrorMessageWithTableName(true)
  }

  test("InvalidProtocolVersionException - error message with table name - cold") {
    testInvalidProtocolErrorMessageWithTableName(false)
  }

  test("InvalidProtocolVersionException - " +
    "incompatible protocol change during the transaction - table name") {
    for (incompatibleProtocol <- Seq(
      Protocol(minReaderVersion = Int.MaxValue),
      Protocol(minWriterVersion = Int.MaxValue),
      Protocol(minReaderVersion = Int.MaxValue, minWriterVersion = Int.MaxValue)
    )) {
      val tableName = "mytableprotocoltoohigh"
      withTable(tableName) {
        spark.range(0).write.format("delta").saveAsTable(tableName)
        val deltaLog = DeltaLog.forTable(spark, TableIdentifier(tableName))
        val catalogTable = DeltaTableV2(spark, TableIdentifier(tableName)).catalogTable
        val txn = deltaLog.startTransaction(catalogTable)
        val currentVersion = txn.snapshot.version
        untrackedChangeProtocolVersion(deltaLog, currentVersion + 1, incompatibleProtocol)

        // Should detect the above incompatible protocol change and fail
        val exception = intercept[InvalidProtocolVersionException] {
          txn.commit(AddFile("test", Map.empty, 1, 1, dataChange = true) :: Nil, ManualUpdate)
        }

        var pathInErrorMessage = "default." + tableName

        validateInvalidProtocolVersionException(
          exception,
          pathInErrorMessage,
          incompatibleProtocol.minReaderVersion,
          incompatibleProtocol.minWriterVersion)
      }
    }
  }

  private def untrackedChangeProtocolVersion(
      log: DeltaLog,
      version: Long,
      tableProtocolReaderVersion: Int,
      tableProtocolWriterVersion: Int)
    {
      untrackedChangeProtocolVersion(
        log,
        version,
        Protocol(tableProtocolReaderVersion, tableProtocolWriterVersion))
    }

  private def untrackedChangeProtocolVersion(
      log: DeltaLog,
      version: Long,
      protocol: Protocol): Unit = {
    log.store.write(
      unsafeDeltaFile(log.logPath, version),
      Iterator(
        Metadata().json,
        protocol.json),
      overwrite = false,
      log.newDeltaHadoopConf())
  }

  def validateInvalidProtocolVersionException(
      exception: InvalidProtocolVersionException,
      tableNameOrPath: String,
      readerRequiredVersion: Int,
      writerRequiredVersion: Int): Unit = {
    assert(exception.getErrorClass == "DELTA_INVALID_PROTOCOL_VERSION")
    assert(exception.tableNameOrPath == tableNameOrPath)
    assert(exception.readerRequiredVersion == readerRequiredVersion)
    assert(exception.writerRequiredVersion == writerRequiredVersion)
  }

  test("DeltaUnsupportedTableFeatureException - error message - table path") {
    withTempDir { path =>
      spark.range(1).write.format("delta").save(path.getCanonicalPath)
      val (deltaLog, snapshot) = DeltaLog.forTableWithSnapshot(spark, path.getCanonicalPath)

      var version = snapshot.version + 1
      val invalidReaderFeatures = Seq("NonExistingReaderFeature1", "NonExistingReaderFeature2")
      val protocolReaderFeatures = Protocol(
        TABLE_FEATURES_MIN_READER_VERSION,
        TABLE_FEATURES_MIN_WRITER_VERSION)
        .withReaderFeatures(invalidReaderFeatures)
      untrackedChangeProtocolVersion(deltaLog, version, protocolReaderFeatures)

      val exceptionRead = intercept[DeltaUnsupportedTableFeatureException] {
        spark.read.format("delta").load(path.getCanonicalPath)
      }

      validateUnsupportedTableReadFeatureException(
        exceptionRead,
        deltaLog.dataPath.toString,
        invalidReaderFeatures)

      version = version + 1
      val invalidWriterFeatures = Seq("NonExistingWriterFeature1", "NonExistingWriterFeature2")
      val protocolWriterFeatures = Protocol(
        TABLE_FEATURES_MIN_READER_VERSION,
        TABLE_FEATURES_MIN_WRITER_VERSION)
        .withWriterFeatures(invalidWriterFeatures)
      untrackedChangeProtocolVersion(deltaLog, version, protocolWriterFeatures)

      val exceptionWrite = intercept[DeltaUnsupportedTableFeatureException] {
        spark.range(1).write
          .mode("append")
          .option("mergeSchema", "true")
          .format("delta")
          .save(path.getCanonicalPath)
      }

      validateUnsupportedTableWriteFeatureException(
        exceptionWrite,
        deltaLog.dataPath.toString,
        invalidWriterFeatures)
    }
  }

  def testTableFeatureErrorMessageWithTableName(warm: Boolean): Unit = {
    val featureTable = "mytablefeaturesnotsupported"
    withTable(featureTable) {
      spark.range(1).write.format("delta").saveAsTable(featureTable)
      val (deltaLog, snapshot) = DeltaLog.forTableWithSnapshot(spark, TableIdentifier(featureTable))

      var version = snapshot.version + 1
      val invalidReaderFeatures = Seq("NonExistingReaderFeature1", "NonExistingReaderFeature2")
      val protocolReaderFeatures = Protocol(
        TABLE_FEATURES_MIN_READER_VERSION,
        TABLE_FEATURES_MIN_WRITER_VERSION)
        .withReaderFeatures(invalidReaderFeatures)
      untrackedChangeProtocolVersion(deltaLog, version, protocolReaderFeatures)
      if (!warm) {
        DeltaLog.clearCache()
      }

      val exceptionRead = intercept[DeltaUnsupportedTableFeatureException] {
        spark.read.format("delta").table(featureTable)
      }
      val pathInErrorMessage = "default." + featureTable

      validateUnsupportedTableReadFeatureException(
        exceptionRead,
        pathInErrorMessage,
        invalidReaderFeatures)

      version = version + 1
      val invalidWriterFeatures = Seq("NonExistingWriterFeature1", "NonExistingWriterFeature2")
      val protocolWriterFeatures = Protocol(
        TABLE_FEATURES_MIN_READER_VERSION,
        TABLE_FEATURES_MIN_WRITER_VERSION)
        .withWriterFeatures(invalidWriterFeatures)
      untrackedChangeProtocolVersion(deltaLog, version, protocolWriterFeatures)
      if (!warm) {
        DeltaLog.clearCache()
      }

      val exceptionWrite = intercept[DeltaUnsupportedTableFeatureException] {
        spark.range(1).write
          .mode("append")
          .option("mergeSchema", "true")
          .format("delta")
          .saveAsTable(featureTable)
      }

      validateUnsupportedTableWriteFeatureException(
        exceptionWrite,
        pathInErrorMessage,
        invalidWriterFeatures)

      // Restore the protocol version or the clean-up fails
      version = version + 1
      untrackedChangeProtocolVersion(deltaLog, version, 1, 2)
    }
  }

  test("DeltaUnsupportedTableFeatureException - error message with table name - warm") {
    testTableFeatureErrorMessageWithTableName(warm = true)
  }

  test("DeltaUnsupportedTableFeatureException - error message with table name - cold") {
    testTableFeatureErrorMessageWithTableName(warm = false)
  }

  test("DeltaUnsupportedTableFeatureException - " +
    "incompatible protocol change during the transaction - table name") {
    for ((incompatibleProtocol, read) <- Seq(
        (Protocol(
          TABLE_FEATURES_MIN_READER_VERSION,
          TABLE_FEATURES_MIN_WRITER_VERSION)
          .withReaderFeatures(Seq("NonExistingReaderFeature1", "NonExistingReaderFeature2")),
          true),
        (Protocol(
          TABLE_FEATURES_MIN_READER_VERSION,
          TABLE_FEATURES_MIN_WRITER_VERSION)
          .withWriterFeatures(Seq("NonExistingWriterFeature1", "NonExistingWriterFeature2")),
          false)
    )) {
      val tableName = "mytablefeaturesnotsupported"
      withTable(tableName) {
        spark.range(0).write.format("delta").saveAsTable(tableName)
        val deltaLog = DeltaLog.forTable(spark, TableIdentifier(tableName))
        val catalogTable = DeltaTableV2(spark, TableIdentifier(tableName)).catalogTable
        val txn = deltaLog.startTransaction(catalogTable)
        val currentVersion = txn.snapshot.version
        untrackedChangeProtocolVersion(deltaLog, currentVersion + 1, incompatibleProtocol)

        // Should detect the above incompatible feature and fail
        val exception = intercept[DeltaUnsupportedTableFeatureException] {
          txn.commit(AddFile("test", Map.empty, 1, 1, dataChange = true) :: Nil, ManualUpdate)
        }

        var pathInErrorMessage = "default." + tableName

        read match {
          case true =>
            validateUnsupportedTableReadFeatureException(
              exception,
              pathInErrorMessage,
              incompatibleProtocol.readerFeatures.get)
          case false =>
            validateUnsupportedTableWriteFeatureException(
              exception,
              pathInErrorMessage,
              incompatibleProtocol.writerFeatures.get)
        }
      }
    }
  }

  def validateUnsupportedTableReadFeatureException(
      exception: DeltaUnsupportedTableFeatureException,
      tableNameOrPath: String,
      unsupportedFeatures: Iterable[String]): Unit = {
    validateUnsupportedTableFeatureException(
      exception,
      "DELTA_UNSUPPORTED_FEATURES_FOR_READ",
      tableNameOrPath,
      unsupportedFeatures)
  }

  def validateUnsupportedTableWriteFeatureException(
      exception: DeltaUnsupportedTableFeatureException,
      tableNameOrPath: String,
      unsupportedFeatures: Iterable[String]): Unit = {
    validateUnsupportedTableFeatureException(
      exception,
      "DELTA_UNSUPPORTED_FEATURES_FOR_WRITE",
      tableNameOrPath,
      unsupportedFeatures)
  }

  def validateUnsupportedTableFeatureException(
      exception: DeltaUnsupportedTableFeatureException,
      errorClass: String,
      tableNameOrPath: String,
      unsupportedFeatures: Iterable[String]): Unit = {
    assert(exception.getErrorClass == errorClass)
    assert(exception.tableNameOrPath == tableNameOrPath)
    assert(exception.unsupported.toSeq.sorted == unsupportedFeatures.toSeq.sorted)
  }

  test("protocol downgrade is a no-op") {
    withTempDir { path =>
      val log = createTableWithProtocol(Protocol(2, 5), path)
      assert(log.update().protocol === Protocol(2, 5))

      { // DeltaLog API. This API is internal-only and will fail when downgrade.

        val e = intercept[ProtocolDowngradeException] {
          log.upgradeProtocol(Protocol(1, 2))
        }
        assert(log.update().protocol == Protocol(2, 5))
        assert(e.getErrorClass.contains("DELTA_INVALID_PROTOCOL_DOWNGRADE"))
      }
      { // DeltaTable API
        val table = io.delta.tables.DeltaTable.forPath(spark, path.getCanonicalPath)
        val events = Log4jUsageLogger.track {
          table.upgradeTableProtocol(1, 2)
        }
        assert(log.update().protocol == Protocol(2, 5))
        assert(events.count(_.tags.get("opType").contains("delta.protocol.downgradeIgnored")) === 1)
      }
      { // SQL API
        val events = Log4jUsageLogger.track {
          sql(s"ALTER TABLE delta.`${path.getCanonicalPath}` " +
            "SET TBLPROPERTIES (delta.minWriterVersion = 2)")
        }
        assert(log.update().protocol == Protocol(2, 5))
        assert(events.count(_.tags.get("opType").contains("delta.protocol.downgradeIgnored")) === 1)
      }
    }
  }

  private case class SessionAndTableConfs(name: String, session: Seq[String], table: Seq[String])

  for (confs <- Seq(
      SessionAndTableConfs(
        "session",
        session = Seq(DeltaConfigs.CREATE_TABLE_IGNORE_PROTOCOL_DEFAULTS.defaultTablePropertyKey),
        table = Seq.empty[String]),
      SessionAndTableConfs(
        "table",
        session = Seq.empty[String],
        table = Seq(DeltaConfigs.CREATE_TABLE_IGNORE_PROTOCOL_DEFAULTS.key))))
    test(s"CREATE TABLE can ignore protocol defaults, configured in ${confs.name}") {
      withTempDir { path =>
        withSQLConf(
          DeltaSQLConf.DELTA_PROTOCOL_DEFAULT_READER_VERSION.key -> "3",
          DeltaSQLConf.DELTA_PROTOCOL_DEFAULT_WRITER_VERSION.key -> "7",
          defaultPropertyKey(ChangeDataFeedTableFeature) -> FEATURE_PROP_SUPPORTED) {
          withSQLConf(confs.session.map(_ -> "true"): _*) {
            spark
              .range(10)
              .write
              .format("delta")
              .options(confs.table.map(_ -> "true").toMap)
              .save(path.getCanonicalPath)
          }
        }

        val snapshot = DeltaLog.forTable(spark, path).update()
        assert(snapshot.protocol === Protocol(1, 1))
        assert(
          !snapshot.metadata.configuration
            .contains(DeltaConfigs.CREATE_TABLE_IGNORE_PROTOCOL_DEFAULTS.key))
      }
    }

  for (ignoreProtocolDefaults <- BOOLEAN_DOMAIN)
    for (op <- Seq(
        "ALTER TABLE",
        "SHALLOW CLONE",
        "RESTORE")) {
      test(s"$op always ignore protocol defaults (flag = $ignoreProtocolDefaults)"
      ) {
        withTempDir { path =>
          val expectedProtocol = if (ignoreProtocolDefaults) {
            Protocol(1, 1)
          } else {
            Protocol(
              spark.sessionState.conf.getConf(DeltaSQLConf.DELTA_PROTOCOL_DEFAULT_READER_VERSION),
              spark.sessionState.conf.getConf(DeltaSQLConf.DELTA_PROTOCOL_DEFAULT_WRITER_VERSION))
          }

          val cPath = path.getCanonicalPath
          spark
            .range(10)
            .write
            .format("delta")
            .option(
              DeltaConfigs.CREATE_TABLE_IGNORE_PROTOCOL_DEFAULTS.key,
              ignoreProtocolDefaults.toString)
            .save(cPath)
          val snapshot = DeltaLog.forTable(spark, path).update()
          assert(snapshot.protocol === expectedProtocol)
          assert(
            !snapshot.metadata.configuration
              .contains(DeltaConfigs.CREATE_TABLE_IGNORE_PROTOCOL_DEFAULTS.key))

          withSQLConf(
            DeltaSQLConf.DELTA_PROTOCOL_DEFAULT_READER_VERSION.key -> "3",
            DeltaSQLConf.DELTA_PROTOCOL_DEFAULT_WRITER_VERSION.key -> "7",
            defaultPropertyKey(ChangeDataFeedTableFeature) -> FEATURE_PROP_SUPPORTED) {
            val snapshotAfter = op match {
              case "ALTER TABLE" =>
                sql(s"ALTER TABLE delta.`$cPath` ALTER COLUMN id COMMENT 'hallo'")
                DeltaLog.forTable(spark, path).update()
              case "SHALLOW CLONE" =>
                var s: Snapshot = null
                withTempDir { cloned =>
                  sql(
                    s"CREATE TABLE delta.`${cloned.getCanonicalPath}` " +
                      s"SHALLOW CLONE delta.`$cPath`")
                  s = DeltaLog.forTable(spark, cloned).update()
                }
                s
              case "RESTORE" =>
                sql(s"INSERT INTO delta.`$cPath` VALUES (99)") // version 2
                sql(s"RESTORE TABLE delta.`$cPath` TO VERSION AS OF 1")
                DeltaLog.forTable(spark, path).update()
              case _ =>
                throw new RuntimeException("OP is invalid. Add a match!")
            }
            assert(snapshotAfter.protocol === expectedProtocol)
            assert(
              !snapshotAfter.metadata.configuration
                .contains(DeltaConfigs.CREATE_TABLE_IGNORE_PROTOCOL_DEFAULTS.key))
          }
        }
      }
    }

  test("concurrent upgrade") {
    withTempDir { path =>
      val newProtocol = Protocol()
      val log = createTableWithProtocol(Protocol(0, 0), path)

      // We have to copy out the internals of upgradeProtocol to induce the concurrency.
      val txn = log.startTransaction()
      log.upgradeProtocol(newProtocol)
      intercept[ProtocolChangedException] {
        txn.commit(Seq(newProtocol), DeltaOperations.UpgradeProtocol(newProtocol))
      }
    }
  }

  test("incompatible protocol change during the transaction") {
    for (incompatibleProtocol <- Seq(
      Protocol(minReaderVersion = Int.MaxValue),
      Protocol(minWriterVersion = Int.MaxValue),
      Protocol(minReaderVersion = Int.MaxValue, minWriterVersion = Int.MaxValue)
    )) {
      withTempDir { path =>
        spark.range(0).write.format("delta").save(path.getCanonicalPath)
        val deltaLog = DeltaLog.forTable(spark, path)
        val hadoopConf = deltaLog.newDeltaHadoopConf()
        val txn = deltaLog.startTransaction()
        val currentVersion = txn.snapshot.version
        deltaLog.store.write(
          unsafeDeltaFile(deltaLog.logPath, currentVersion + 1),
          Iterator(incompatibleProtocol.json),
          overwrite = false,
          hadoopConf)

        // Should detect the above incompatible protocol change and fail
        intercept[InvalidProtocolVersionException] {
          txn.commit(AddFile("test", Map.empty, 1, 1, dataChange = true) :: Nil, ManualUpdate)
        }
        // Make sure we didn't commit anything
        val p = unsafeDeltaFile(deltaLog.logPath, currentVersion + 2)
        assert(
          !p.getFileSystem(hadoopConf).exists(p),
          s"$p should not be committed")
      }
    }
  }

  import testImplicits._
  /** Creates a Delta table and checks the expected protocol version */
  private def testCreation(tableName: String, writerVersion: Int, tableInitialized: Boolean = false)
                          (fn: String => Unit): Unit = {
    withTempDir { dir =>
      withSQLConf(DeltaSQLConf.DELTA_PROTOCOL_DEFAULT_WRITER_VERSION.key -> "1") {
        withTable(tableName) {
          fn(dir.getCanonicalPath)

          val deltaLog = DeltaLog.forTable(spark, dir)
          assert((deltaLog.snapshot.version != 0) == tableInitialized)
          assert(deltaLog.snapshot.protocol.minWriterVersion === writerVersion)
          assert(deltaLog.snapshot.protocol.minReaderVersion === 1)
        }
      }
    }
  }

  test("can create table using features configured in session") {
    val readerVersion = Action.supportedProtocolVersion().minReaderVersion
    val writerVersion = Action.supportedProtocolVersion().minWriterVersion
    withTempDir { dir =>
      withSQLConf(
        DeltaSQLConf.DELTA_PROTOCOL_DEFAULT_WRITER_VERSION.key -> writerVersion.toString,
        DeltaSQLConf.DELTA_PROTOCOL_DEFAULT_READER_VERSION.key -> readerVersion.toString,
        s"$DEFAULT_FEATURE_PROP_PREFIX${AppendOnlyTableFeature.name}" -> "enabled",
        s"$DEFAULT_FEATURE_PROP_PREFIX${TestReaderWriterFeature.name}" -> "enabled") {
        sql(s"CREATE TABLE delta.`${dir.getCanonicalPath}` (id bigint) USING delta")
        val deltaLog = DeltaLog.forTable(spark, dir)
        assert(
          deltaLog.snapshot.protocol ===
            Action
              .supportedProtocolVersion(withAllFeatures = false)
              .withFeatures(Set(AppendOnlyTableFeature, TestReaderWriterFeature)))
      }
    }
  }

  test("can create table using features configured in table properties and session") {
    withTempDir { dir =>
      withSQLConf(
        s"$DEFAULT_FEATURE_PROP_PREFIX${TestWriterFeature.name}" -> "enabled") {
        sql(
          s"CREATE TABLE delta.`${dir.getCanonicalPath}` (id bigint) USING delta " +
            "TBLPROPERTIES (" +
            s"  delta.feature.${AppendOnlyTableFeature.name}='enabled'," +
            s"  delta.feature.${TestLegacyReaderWriterFeature.name}='enabled'" +
            s")")
        val deltaLog = DeltaLog.forTable(spark, dir)
        assert(deltaLog.snapshot.protocol.minReaderVersion === 2,
          "reader protocol version should support table features because we used the " +
            "'delta.feature.' config.")
        assert(
          deltaLog.snapshot.protocol.minWriterVersion ===
            TABLE_FEATURES_MIN_WRITER_VERSION,
          "reader protocol version should support table features because we used the " +
            "'delta.feature.' config.")
        assert(
          deltaLog.snapshot.protocol.readerAndWriterFeatureNames === Set(
            AppendOnlyTableFeature,
            InvariantsTableFeature,
            TestLegacyReaderWriterFeature,
            TestWriterFeature).map(_.name))
      }
    }
  }

  test("creating a new table with default protocol") {
    val tableName = "delta_test"

    def testTableCreation(fn: String => Unit, tableInitialized: Boolean = false): Unit = {
      testCreation(tableName, 1, tableInitialized) { dir =>
        fn(dir)
      }
    }

    testTableCreation { dir => spark.range(10).write.format("delta").save(dir) }
    testTableCreation { dir =>
      spark.range(10).write.format("delta").option("path", dir).saveAsTable(tableName)
    }
    testTableCreation { dir =>
      spark.range(10).writeTo(tableName).using("delta").tableProperty("location", dir).create()
    }
    testTableCreation { dir =>
      sql(s"CREATE TABLE $tableName (id bigint) USING delta LOCATION '$dir'")
    }
    testTableCreation { dir =>
      sql(s"CREATE TABLE $tableName USING delta LOCATION '$dir' AS SELECT * FROM range(10)")
    }
    testTableCreation(dir => {
      val stream = MemoryStream[Int]
      stream.addData(1 to 10)
      val q = stream.toDF().writeStream.format("delta")
        .option("checkpointLocation", new File(dir, "_checkpoint").getCanonicalPath)
        .start(dir)
      q.processAllAvailable()
      q.stop()
    }
    )

    testTableCreation { dir =>
      spark.range(10).write.mode("append").parquet(dir)
      sql(s"CONVERT TO DELTA parquet.`$dir`")
    }
  }

  test(
    "creating a new table with default protocol - requiring more recent protocol version") {
    val tableName = "delta_test"
    def testTableCreation(fn: String => Unit, tableInitialized: Boolean = false): Unit =
      testCreation(tableName, 7, tableInitialized)(fn)

    testTableCreation { dir =>
      spark.range(10).writeTo(tableName).using("delta")
        .tableProperty("location", dir)
        .tableProperty("delta.appendOnly", "true")
        .create()
    }
    testTableCreation { dir =>
      sql(s"CREATE TABLE $tableName (id bigint) USING delta LOCATION '$dir' " +
        s"TBLPROPERTIES (delta.appendOnly = 'true')")
    }
    testTableCreation { dir =>
      sql(s"CREATE TABLE $tableName USING delta TBLPROPERTIES (delta.appendOnly = 'true') " +
        s"LOCATION '$dir' AS SELECT * FROM range(10)")
    }
    testTableCreation { dir =>
      sql(s"CREATE TABLE $tableName (id bigint NOT NULL) USING delta LOCATION '$dir'")
    }

    withSQLConf("spark.databricks.delta.properties.defaults.appendOnly" -> "true") {
      testTableCreation { dir => spark.range(10).write.format("delta").save(dir) }
      testTableCreation { dir =>
        spark.range(10).write.format("delta").option("path", dir).saveAsTable(tableName)
      }
      testTableCreation { dir =>
        spark.range(10).writeTo(tableName).using("delta").tableProperty("location", dir).create()
      }
      testTableCreation { dir =>
        sql(s"CREATE TABLE $tableName (id bigint) USING delta LOCATION '$dir'")
      }
      testTableCreation { dir =>
        sql(s"CREATE TABLE $tableName USING delta LOCATION '$dir' AS SELECT * FROM range(10)")
      }
      testTableCreation(dir => {
        val stream = MemoryStream[Int]
        stream.addData(1 to 10)
        val q = stream.toDF().writeStream.format("delta")
          .option("checkpointLocation", new File(dir, "_checkpoint").getCanonicalPath)
          .start(dir)
        q.processAllAvailable()
        q.stop()
      }
      )

      testTableCreation { dir =>
        spark.range(10).write.mode("append").parquet(dir)
        sql(s"CONVERT TO DELTA parquet.`$dir`")
      }
    }
  }

  test("replacing a new table with default protocol") {
    withTempDir { dir =>
      // In this test we go back and forth through protocol versions, testing the various syntaxes
      // of replacing tables
      val tbl = "delta_test"
      withTable(tbl) {
        withSQLConf(DeltaSQLConf.DELTA_PROTOCOL_DEFAULT_WRITER_VERSION.key -> "1") {
          sql(s"CREATE TABLE $tbl (id bigint) USING delta LOCATION '${dir.getCanonicalPath}'")
        }
        val deltaLog = DeltaLog.forTable(spark, dir)
        assert(deltaLog.update().protocol.minWriterVersion === 1,
          "Should've picked up the protocol from the configuration")

        // Replace the table and make sure the config is picked up
        withSQLConf(DeltaSQLConf.DELTA_PROTOCOL_DEFAULT_WRITER_VERSION.key -> "2") {
          spark.range(10).writeTo(tbl).using("delta")
            .tableProperty("location", dir.getCanonicalPath).replace()
        }
        assert(deltaLog.update().protocol.minWriterVersion === 2,
          "Should've picked up the protocol from the configuration")

        // Will not downgrade without special flag.
        withSQLConf(DeltaSQLConf.DELTA_PROTOCOL_DEFAULT_WRITER_VERSION.key -> "1") {
          sql(s"REPLACE TABLE $tbl (id bigint) USING delta LOCATION '${dir.getCanonicalPath}'")
          assert(deltaLog.update().protocol.minWriterVersion === 2,
            "Should not pick up the protocol from the configuration")
        }

        // Replace with the old writer again
        withSQLConf(
            DeltaSQLConf.DELTA_PROTOCOL_DEFAULT_WRITER_VERSION.key -> "1",
            DeltaSQLConf.REPLACE_TABLE_PROTOCOL_DOWNGRADE_ALLOWED.key -> "true") {
          sql(s"REPLACE TABLE $tbl (id bigint) USING delta LOCATION '${dir.getCanonicalPath}'")
          assert(deltaLog.update().protocol.minWriterVersion === 1,
            "Should've created a new protocol")

          sql(s"CREATE OR REPLACE TABLE $tbl (id bigint NOT NULL) USING delta " +
            s"LOCATION '${dir.getCanonicalPath}'")
          assert(deltaLog.update().protocol === Protocol(1, 7).withFeature(InvariantsTableFeature),
            "Invariant should require the higher protocol")

          // Go back to version 1
          sql(s"REPLACE TABLE $tbl (id bigint) USING delta LOCATION '${dir.getCanonicalPath}'")
          assert(deltaLog.update().protocol.minWriterVersion === 1,
            "Should've created a new protocol")

          // Check table properties with different syntax
          spark.range(10).writeTo(tbl).tableProperty("location", dir.getCanonicalPath)
            .tableProperty("delta.appendOnly", "true").using("delta").createOrReplace()
          assert(deltaLog.update().protocol  === Protocol(1, 7).withFeature(AppendOnlyTableFeature),
            "appendOnly should require the higher protocol")
        }
      }
    }
  }

  test("create a table with no protocol") {
    withTempDir { path =>
      val log = DeltaLog.forTable(spark, path)
      log.createLogDirectoriesIfNotExists()
      log.store.write(
        unsafeDeltaFile(log.logPath, 0),
        Iterator(Metadata().json),
        overwrite = false,
        log.newDeltaHadoopConf())

      assert(intercept[DeltaIllegalStateException] {
        log.update()
      }.getErrorClass == "DELTA_STATE_RECOVER_ERROR")
      assert(intercept[DeltaIllegalStateException] {
        spark.read.format("delta").load(path.getCanonicalPath)
      }.getErrorClass == "DELTA_STATE_RECOVER_ERROR")
      assert(intercept[DeltaIllegalStateException] {
        spark.range(1).write.format("delta").mode(SaveMode.Overwrite).save(path.getCanonicalPath)
      }.getErrorClass == "DELTA_STATE_RECOVER_ERROR")
    }
  }

  test("bad inputs for default protocol versions") {
    val readerVersion = Action.supportedProtocolVersion().minReaderVersion
    val writerVersion = Action.supportedProtocolVersion().minWriterVersion
    withTempDir { path =>
      val dir = path.getCanonicalPath
      Seq("abc", "", "0", (readerVersion + 1).toString).foreach { conf =>
        val e = intercept[IllegalArgumentException] {
          withSQLConf(DeltaSQLConf.DELTA_PROTOCOL_DEFAULT_READER_VERSION.key -> conf) {
            spark.range(10).write.format("delta").save(dir)
          }
        }
      }
      Seq("abc", "", "0", (writerVersion + 1).toString).foreach { conf =>
        intercept[IllegalArgumentException] {
          withSQLConf(DeltaSQLConf.DELTA_PROTOCOL_DEFAULT_WRITER_VERSION.key -> conf) {
            spark.range(10).write.format("delta").save(dir)
          }
        }
      }
    }
  }

  test("table creation with protocol as table property") {
    withTempDir { dir =>
      val deltaLog = DeltaLog.forTable(spark, dir)
      withSQLConf(DeltaSQLConf.DELTA_PROTOCOL_DEFAULT_WRITER_VERSION.key -> "1") {
        sql(s"CREATE TABLE delta.`${dir.getCanonicalPath}` (id bigint) USING delta " +
          "TBLPROPERTIES (delta.minWriterVersion=3)")

        assert(deltaLog.snapshot.protocol.minReaderVersion === 1)
        assert(deltaLog.snapshot.protocol.minWriterVersion === 3)
        assertPropertiesAndShowTblProperties(deltaLog)
      }
    }
  }

  test("table creation with writer-only features as table property") {
    withTempDir { dir =>
      val deltaLog = DeltaLog.forTable(spark, dir)
      sql(
        s"CREATE TABLE delta.`${dir.getCanonicalPath}` (id bigint) USING delta " +
          "TBLPROPERTIES (" +
          "  DeLtA.fEaTurE.APPendONly='eNAbled'," +
          "  delta.feature.testWriter='enabled'" +
          ")")

      assert(deltaLog.snapshot.protocol.minReaderVersion === 1)
      assert(
        deltaLog.snapshot.protocol.minWriterVersion === TABLE_FEATURES_MIN_WRITER_VERSION)
      assert(
        deltaLog.snapshot.protocol.readerAndWriterFeatureNames === Set(
          AppendOnlyTableFeature, InvariantsTableFeature, TestWriterFeature).map(_.name))
      assertPropertiesAndShowTblProperties(deltaLog, tableHasFeatures = true)
    }
  }

  test("table creation with legacy reader-writer features as table property") {
    withTempDir { dir =>
      val deltaLog = DeltaLog.forTable(spark, dir)
      sql(
        s"CREATE TABLE delta.`${dir.getCanonicalPath}` (id bigint) USING delta " +
          "TBLPROPERTIES (DeLtA.fEaTurE.testLEGACYReaderWritER='eNAbled')")

      assert(
        deltaLog.update().protocol === Protocol(2, TABLE_FEATURES_MIN_WRITER_VERSION)
          .withFeatures(Seq(
            AppendOnlyTableFeature,
            InvariantsTableFeature,
            TestLegacyReaderWriterFeature)))
    }
  }

  test("table creation with native writer-only features as table property") {
    withTempDir { dir =>
      val deltaLog = DeltaLog.forTable(spark, dir)
      sql(
        s"CREATE TABLE delta.`${dir.getCanonicalPath}` (id bigint) USING delta " +
          "TBLPROPERTIES (DeLtA.fEaTurE.testWritER='eNAbled')")

      assert(
        deltaLog.snapshot.protocol.minReaderVersion === 1)
      assert(
        deltaLog.snapshot.protocol.minWriterVersion ===
          TABLE_FEATURES_MIN_WRITER_VERSION)
      assert(
        deltaLog.snapshot.protocol.readerAndWriterFeatureNames ===
          Set(AppendOnlyTableFeature.name, InvariantsTableFeature.name, TestWriterFeature.name))
      assertPropertiesAndShowTblProperties(deltaLog, tableHasFeatures = true)
    }
  }

  test("table creation with reader-writer features as table property") {
    withTempDir { dir =>
      val deltaLog = DeltaLog.forTable(spark, dir)
      sql(
        s"CREATE TABLE delta.`${dir.getCanonicalPath}` (id bigint) USING delta " +
          "TBLPROPERTIES (" +
          "  DeLtA.fEaTurE.testLEGACYReaderWritER='eNAbled'," +
          "  DeLtA.fEaTurE.testReaderWritER='enabled'" +
          ")")

      assert(
        deltaLog.snapshot.protocol.minReaderVersion === TABLE_FEATURES_MIN_READER_VERSION)
      assert(
        deltaLog.snapshot.protocol.minWriterVersion === TABLE_FEATURES_MIN_WRITER_VERSION)
      assert(
        deltaLog.snapshot.protocol.readerAndWriterFeatureNames === Set(
          InvariantsTableFeature,
          AppendOnlyTableFeature,
          TestLegacyReaderWriterFeature,
          TestReaderWriterFeature).map(_.name))
      assertPropertiesAndShowTblProperties(deltaLog, tableHasFeatures = true)
    }
  }

  test("table creation with feature as table property and supported protocol version") {
    withTempDir { dir =>
      val deltaLog = DeltaLog.forTable(spark, dir)
      sql(
        s"CREATE TABLE delta.`${dir.getCanonicalPath}` (id bigint) USING delta " +
          "TBLPROPERTIES (" +
          s"  DEltA.MINREADERversion='$TABLE_FEATURES_MIN_READER_VERSION'," +
          s"  DEltA.MINWRITERversion='$TABLE_FEATURES_MIN_WRITER_VERSION'," +
          "  DeLtA.fEaTurE.testLEGACYReaderWriter='eNAbled'" +
          ")")

      assert(
        deltaLog.snapshot.protocol === Protocol(
          minReaderVersion = 2,
          minWriterVersion = TABLE_FEATURES_MIN_WRITER_VERSION,
          readerFeatures = Some(Set.empty),
          writerFeatures = Some(Set(TestLegacyReaderWriterFeature.name))))
      assertPropertiesAndShowTblProperties(deltaLog, tableHasFeatures = true)
    }
  }

  test("table creation with feature as table property and supported writer protocol version") {
    withTempDir { dir =>
      val deltaLog = DeltaLog.forTable(spark, dir)
      sql(
        s"CREATE TABLE delta.`${dir.getCanonicalPath}` (id bigint) USING delta " +
          s"TBLPROPERTIES (" +
          s"  delta.minWriterVersion='$TABLE_FEATURES_MIN_WRITER_VERSION'," +
          s"  delta.feature.testLegacyWriter='enabled'" +
          s")")

      assert(
        deltaLog.snapshot.protocol === Protocol(
          minReaderVersion = 1,
          minWriterVersion = TABLE_FEATURES_MIN_WRITER_VERSION,
          readerFeatures = None,
          writerFeatures = Some(Set(TestLegacyWriterFeature.name))))
      assertPropertiesAndShowTblProperties(deltaLog, tableHasFeatures = true)
    }
  }

  test("table creation with automatically-enabled features") {
    withTempDir { dir =>
      val deltaLog = DeltaLog.forTable(spark, dir)
      sql(
        s"CREATE TABLE delta.`${dir.getCanonicalPath}` (id bigint) USING delta TBLPROPERTIES (" +
          s"  ${TestReaderWriterMetadataAutoUpdateFeature.TABLE_PROP_KEY}='true'" +
          ")")
      assert(
        deltaLog.snapshot.protocol === Protocol(
          minReaderVersion = TABLE_FEATURES_MIN_READER_VERSION,
          minWriterVersion = TABLE_FEATURES_MIN_WRITER_VERSION,
          readerFeatures = Some(Set(TestReaderWriterMetadataAutoUpdateFeature.name)),
          writerFeatures = Some(Set(
            TestReaderWriterMetadataAutoUpdateFeature.name,
            AppendOnlyTableFeature.name,
            InvariantsTableFeature.name))))
      assertPropertiesAndShowTblProperties(deltaLog, tableHasFeatures = true)
    }
  }

  test("table creation with automatically-enabled legacy feature and unsupported protocol") {
    withTempDir { dir =>
      val deltaLog = DeltaLog.forTable(spark, dir)
      sql(
        s"CREATE TABLE delta.`${dir.getCanonicalPath}` (id bigint) USING delta TBLPROPERTIES (" +
          "  delta.minReaderVersion='1'," +
          "  delta.minWriterVersion='2'," +
          "  delta.enableChangeDataFeed='true'" +
          ")")
      assert(deltaLog.update().protocol === Protocol(1, 7).withFeatures(Seq(
        AppendOnlyTableFeature,
        InvariantsTableFeature,
        ChangeDataFeedTableFeature)))
    }
  }

  test("table creation with automatically-enabled native feature and unsupported protocol") {
    withTempDir { dir =>
      val deltaLog = DeltaLog.forTable(spark, dir)
      sql(
        s"CREATE TABLE delta.`${dir.getCanonicalPath}` (id bigint) USING delta TBLPROPERTIES (" +
          "  delta.minReaderVersion='1'," +
          "  delta.minWriterVersion='2'," +
          s"  ${TestReaderWriterMetadataAutoUpdateFeature.TABLE_PROP_KEY}='true'" +
          ")")
      assert(
        deltaLog.snapshot.protocol === Protocol(
          minReaderVersion = TABLE_FEATURES_MIN_READER_VERSION,
          minWriterVersion = TABLE_FEATURES_MIN_WRITER_VERSION,
          readerFeatures = Some(Set(TestReaderWriterMetadataAutoUpdateFeature.name)),
          writerFeatures = Some(Set(
            TestReaderWriterMetadataAutoUpdateFeature.name,
            InvariantsTableFeature.name,
            AppendOnlyTableFeature.name))))
      assertPropertiesAndShowTblProperties(deltaLog, tableHasFeatures = true)
    }
  }

  test("table creation with feature as table property and unsupported protocol version") {
    withTempDir { dir =>
      val deltaLog = DeltaLog.forTable(spark, dir)
      sql(
        s"CREATE TABLE delta.`${dir.getCanonicalPath}` (id bigint) USING delta TBLPROPERTIES (" +
          "  delta.minReaderVersion='1'," +
          "  delta.minWriterVersion='2'," +
          "  delta.feature.testWriter='enabled'" +
          ")")
      assert(
        deltaLog.snapshot.protocol === Protocol(
          minReaderVersion = 1,
          minWriterVersion = TABLE_FEATURES_MIN_WRITER_VERSION,
          readerFeatures = None,
          writerFeatures = Some(Set(
            InvariantsTableFeature.name,
            AppendOnlyTableFeature.name,
            TestWriterFeature.name))))
      assertPropertiesAndShowTblProperties(deltaLog, tableHasFeatures = true)
    }
  }

  def testCreateTable(
      name: String,
      props: Map[String, String],
      expectedExceptionClass: Option[String] = None,
      expectedFinalProtocol: Option[Protocol] = None): Unit = {
    test(s"create table - $name") {
      withTempDir { dir =>
        val log = DeltaLog.forTable(spark, dir)

        val propString = props.map(kv => s"'${kv._1}'='${kv._2}'").mkString(",")
        if (expectedExceptionClass.isDefined) {
          assert(intercept[DeltaTableFeatureException] {
            sql(
              s"CREATE TABLE delta.`${dir.getCanonicalPath}` (id bigint) USING delta " +
                s"TBLPROPERTIES ($propString)")
          }.getErrorClass === expectedExceptionClass.get)
        } else {
          sql(
            s"CREATE TABLE delta.`${dir.getCanonicalPath}` (id bigint) USING delta " +
              s"TBLPROPERTIES ($propString)")
        }
        expectedFinalProtocol match {
          case Some(p) => assert(log.update().protocol === p)
          case None => // Do nothing
        }
      }
    }
  }

  testCreateTable(
    "legacy protocol, legacy feature, metadata",
    Map("delta.appendOnly" -> "true"),
    expectedFinalProtocol = Some(Protocol(1, 2)))

  testCreateTable(
    "legacy protocol, legacy feature, feature property",
    Map(s"delta.feature.${TestLegacyReaderWriterFeature.name}" -> "enabled"),
    expectedFinalProtocol = Some(
      Protocol(2, TABLE_FEATURES_MIN_WRITER_VERSION).withFeatures(Seq(
        TestLegacyReaderWriterFeature,
        AppendOnlyTableFeature,
        InvariantsTableFeature))))

  testCreateTable(
    "legacy protocol, legacy writer feature, feature property",
    Map(s"delta.feature.${TestLegacyWriterFeature.name}" -> "enabled"),
    expectedFinalProtocol = Some(
      Protocol(1, TABLE_FEATURES_MIN_WRITER_VERSION).withFeatures(Seq(
        TestLegacyWriterFeature,
        AppendOnlyTableFeature,
        InvariantsTableFeature ))))

  testCreateTable(
    "legacy protocol, native auto-update feature, metadata",
    Map(TestReaderWriterMetadataAutoUpdateFeature.TABLE_PROP_KEY -> "true"),
    expectedFinalProtocol = Some(
      Protocol(TABLE_FEATURES_MIN_READER_VERSION, TABLE_FEATURES_MIN_WRITER_VERSION)
        .withFeatures(Seq(
          TestReaderWriterMetadataAutoUpdateFeature,
          AppendOnlyTableFeature,
          InvariantsTableFeature))))

  testCreateTable(
    "legacy protocol, native non-auto-update feature, metadata",
    Map(TestReaderWriterMetadataNoAutoUpdateFeature.TABLE_PROP_KEY -> "true"),
    expectedFinalProtocol = Some(
      Protocol(TABLE_FEATURES_MIN_READER_VERSION, TABLE_FEATURES_MIN_WRITER_VERSION)
        .withFeatures(Seq(
          TestReaderWriterMetadataNoAutoUpdateFeature,
          AppendOnlyTableFeature,
          InvariantsTableFeature))))

  testCreateTable(
    "legacy protocol, native auto-update feature, feature property",
    Map(s"delta.feature.${TestReaderWriterMetadataAutoUpdateFeature.name}" -> "enabled"),
    expectedFinalProtocol = Some(
      Protocol(TABLE_FEATURES_MIN_READER_VERSION, TABLE_FEATURES_MIN_WRITER_VERSION)
        .withFeatures(Seq(
          TestReaderWriterMetadataAutoUpdateFeature,
          AppendOnlyTableFeature,
          InvariantsTableFeature))))

  testCreateTable(
    "legacy protocol, native non-auto-update feature, feature property",
    Map(s"delta.feature.${TestReaderWriterMetadataNoAutoUpdateFeature.name}" -> "enabled"),
    expectedFinalProtocol = Some(
      Protocol(TABLE_FEATURES_MIN_READER_VERSION, TABLE_FEATURES_MIN_WRITER_VERSION)
        .withFeatures(Seq(
          TestReaderWriterMetadataNoAutoUpdateFeature,
          AppendOnlyTableFeature,
          InvariantsTableFeature))))

  testCreateTable(
    "legacy protocol with supported version props, legacy feature, feature property",
    Map(
      DeltaConfigs.MIN_READER_VERSION.key ->
        TestLegacyReaderWriterFeature.minReaderVersion.toString,
      DeltaConfigs.MIN_WRITER_VERSION.key ->
        TestLegacyReaderWriterFeature.minWriterVersion.toString,
      s"delta.feature.${TestLegacyReaderWriterFeature.name}" -> "enabled"),
    expectedFinalProtocol = Some(Protocol(
      TestLegacyReaderWriterFeature.minReaderVersion,
      TestLegacyReaderWriterFeature.minWriterVersion)))

  testCreateTable(
    "legacy protocol with table feature version props, legacy feature, feature property",
    Map(
      DeltaConfigs.MIN_READER_VERSION.key -> TABLE_FEATURES_MIN_READER_VERSION.toString,
      DeltaConfigs.MIN_WRITER_VERSION.key -> TABLE_FEATURES_MIN_WRITER_VERSION.toString,
      s"delta.feature.${TestLegacyReaderWriterFeature.name}" -> "enabled"),
    expectedFinalProtocol = Some(
      Protocol(2, TABLE_FEATURES_MIN_WRITER_VERSION).withFeature(TestLegacyReaderWriterFeature)))

  testCreateTable(
    "legacy protocol with supported version props, native feature, feature property",
    Map(
      DeltaConfigs.MIN_READER_VERSION.key -> TABLE_FEATURES_MIN_READER_VERSION.toString,
      DeltaConfigs.MIN_WRITER_VERSION.key -> TABLE_FEATURES_MIN_WRITER_VERSION.toString,
      s"delta.feature.${TestReaderWriterMetadataAutoUpdateFeature.name}" -> "enabled"),
    expectedFinalProtocol = Some(
      Protocol(TABLE_FEATURES_MIN_READER_VERSION, TABLE_FEATURES_MIN_WRITER_VERSION)
        .withFeature(TestReaderWriterMetadataAutoUpdateFeature)))

  testCreateTable(
    "table features protocol, legacy feature, metadata",
    Map(
      DeltaConfigs.MIN_READER_VERSION.key -> TABLE_FEATURES_MIN_READER_VERSION.toString,
      DeltaConfigs.MIN_WRITER_VERSION.key -> TABLE_FEATURES_MIN_WRITER_VERSION.toString,
      "delta.appendOnly" -> "true"),
    expectedFinalProtocol = Some(
      Protocol(1, TABLE_FEATURES_MIN_WRITER_VERSION).withFeature(AppendOnlyTableFeature)))

  testCreateTable(
    "table features protocol, legacy feature, feature property",
    Map(
      DeltaConfigs.MIN_READER_VERSION.key -> TABLE_FEATURES_MIN_READER_VERSION.toString,
      DeltaConfigs.MIN_WRITER_VERSION.key -> TABLE_FEATURES_MIN_WRITER_VERSION.toString,
      s"delta.feature.${TestLegacyReaderWriterFeature.name}" -> "enabled"),
    expectedFinalProtocol = Some(
      Protocol(2, TABLE_FEATURES_MIN_WRITER_VERSION).withFeature(TestLegacyReaderWriterFeature)))

  testCreateTable(
    "table features protocol, native auto-update feature, metadata",
    Map(
      DeltaConfigs.MIN_READER_VERSION.key -> TABLE_FEATURES_MIN_READER_VERSION.toString,
      DeltaConfigs.MIN_WRITER_VERSION.key -> TABLE_FEATURES_MIN_WRITER_VERSION.toString,
      TestReaderWriterMetadataAutoUpdateFeature.TABLE_PROP_KEY -> "true"),
    expectedFinalProtocol = Some(
      Protocol(TABLE_FEATURES_MIN_READER_VERSION, TABLE_FEATURES_MIN_WRITER_VERSION)
        .withFeature(TestReaderWriterMetadataAutoUpdateFeature)))

  testCreateTable(
    "table features protocol, native non-auto-update feature, metadata",
    Map(
      DeltaConfigs.MIN_READER_VERSION.key -> TABLE_FEATURES_MIN_READER_VERSION.toString,
      DeltaConfigs.MIN_WRITER_VERSION.key -> TABLE_FEATURES_MIN_WRITER_VERSION.toString,
      TestReaderWriterMetadataNoAutoUpdateFeature.TABLE_PROP_KEY -> "true"),
    expectedFinalProtocol = Some(
      Protocol(TABLE_FEATURES_MIN_READER_VERSION, TABLE_FEATURES_MIN_WRITER_VERSION)
        .withFeature(TestReaderWriterMetadataNoAutoUpdateFeature)))

  testCreateTable(
    "table features protocol, native auto-update feature, feature property",
    Map(
      DeltaConfigs.MIN_READER_VERSION.key -> TABLE_FEATURES_MIN_READER_VERSION.toString,
      DeltaConfigs.MIN_WRITER_VERSION.key -> TABLE_FEATURES_MIN_WRITER_VERSION.toString,
      s"delta.feature.${TestReaderWriterMetadataAutoUpdateFeature.name}" -> "enabled"),
    expectedFinalProtocol = Some(
      Protocol(TABLE_FEATURES_MIN_READER_VERSION, TABLE_FEATURES_MIN_WRITER_VERSION)
        .withFeature(TestReaderWriterMetadataAutoUpdateFeature)))

  testCreateTable(
    "table features protocol, native non-auto-update feature, feature property",
    Map(
      DeltaConfigs.MIN_READER_VERSION.key -> TABLE_FEATURES_MIN_READER_VERSION.toString,
      DeltaConfigs.MIN_WRITER_VERSION.key -> TABLE_FEATURES_MIN_WRITER_VERSION.toString,
      s"delta.feature.${TestReaderWriterMetadataNoAutoUpdateFeature.name}" -> "enabled"),
    expectedFinalProtocol = Some(
      Protocol(TABLE_FEATURES_MIN_READER_VERSION, TABLE_FEATURES_MIN_WRITER_VERSION)
        .withFeature(TestReaderWriterMetadataNoAutoUpdateFeature)))

  testCreateTable(
    name = "feature with a dependency",
    props = Map(
      DeltaConfigs.MIN_READER_VERSION.key -> TABLE_FEATURES_MIN_READER_VERSION.toString,
      DeltaConfigs.MIN_WRITER_VERSION.key -> TABLE_FEATURES_MIN_WRITER_VERSION.toString,
      s"delta.feature.${TestFeatureWithDependency.name}" -> "supported"),
    expectedFinalProtocol = Some(
      Protocol(TABLE_FEATURES_MIN_READER_VERSION, TABLE_FEATURES_MIN_WRITER_VERSION)
        .withFeatures(Seq(TestFeatureWithDependency, TestReaderWriterFeature))))

  testCreateTable(
    name = "feature with a dependency, enabled using a feature property",
    props = Map(
      DeltaConfigs.MIN_READER_VERSION.key -> TABLE_FEATURES_MIN_READER_VERSION.toString,
      DeltaConfigs.MIN_WRITER_VERSION.key -> TABLE_FEATURES_MIN_WRITER_VERSION.toString,
      TestFeatureWithDependency.TABLE_PROP_KEY -> "true"),
    expectedFinalProtocol = Some(
      Protocol(TABLE_FEATURES_MIN_READER_VERSION, TABLE_FEATURES_MIN_WRITER_VERSION)
        .withFeatures(Seq(TestFeatureWithDependency, TestReaderWriterFeature))))

  testCreateTable(
    name = "feature with a dependency that has a dependency",
    props = Map(
      DeltaConfigs.MIN_READER_VERSION.key -> TABLE_FEATURES_MIN_READER_VERSION.toString,
      DeltaConfigs.MIN_WRITER_VERSION.key -> TABLE_FEATURES_MIN_WRITER_VERSION.toString,
      s"delta.feature.${TestFeatureWithTransitiveDependency.name}" -> "supported"),
    expectedFinalProtocol = Some(
      Protocol(TABLE_FEATURES_MIN_READER_VERSION, TABLE_FEATURES_MIN_WRITER_VERSION)
        .withFeatures(Seq(
          TestFeatureWithTransitiveDependency,
          TestFeatureWithDependency,
          TestReaderWriterFeature))))

  def testAlterTable(
      name: String,
      props: Map[String, String],
      expectedExceptionClass: Option[String] = None,
      expectedFinalProtocol: Option[Protocol] = None,
      tableProtocol: Protocol = Protocol(1, 1)): Unit = {
    test(s"alter table - $name") {
      withTempDir { dir =>
        val log = createTableWithProtocol(tableProtocol, dir)

        val propString = props.map(kv => s"'${kv._1}'='${kv._2}'").mkString(",")
        if (expectedExceptionClass.isDefined) {
          assert(intercept[DeltaTableFeatureException] {
            sql(s"ALTER TABLE delta.`${dir.getCanonicalPath}` SET TBLPROPERTIES ($propString)")
          }.getErrorClass === expectedExceptionClass.get)
        } else {
          sql(s"ALTER TABLE delta.`${dir.getCanonicalPath}` SET TBLPROPERTIES ($propString)")
        }
        expectedFinalProtocol match {
          case Some(p) => assert(log.update().protocol === p)
          case None => // Do nothing
        }
      }
    }
  }

  testAlterTable(
    name = "downgrade reader version is a no-op",
    tableProtocol = Protocol(2, 5),
    props = Map(DeltaConfigs.MIN_READER_VERSION.key -> "1"),
    expectedFinalProtocol = Some(Protocol(2, 5)))

  testAlterTable(
    name = "downgrade writer version is a no-op",
    tableProtocol = Protocol(1, 3),
    props = Map(DeltaConfigs.MIN_WRITER_VERSION.key -> "1"),
    expectedFinalProtocol = Some(Protocol(1, 3)))

  testAlterTable(
    name = "downgrade both reader and versions version is a no-op",
    tableProtocol = Protocol(2, 5),
    props = Map(
      DeltaConfigs.MIN_READER_VERSION.key -> "1",
      DeltaConfigs.MIN_WRITER_VERSION.key -> "1"),
    expectedFinalProtocol = Some(Protocol(2, 5)))

  testAlterTable(
    name = "downgrade reader but upgrade writer versions (legacy protocol)",
    tableProtocol = Protocol(2, 2),
    props = Map(
      DeltaConfigs.MIN_READER_VERSION.key -> "1",
      DeltaConfigs.MIN_WRITER_VERSION.key -> "5"),
    expectedFinalProtocol = Some(Protocol(2, 5)))

  testAlterTable(
    name = "downgrade reader but upgrade writer versions (table features protocol)",
    tableProtocol = Protocol(2, 2),
    props = Map(
      DeltaConfigs.MIN_READER_VERSION.key -> "1",
      DeltaConfigs.MIN_WRITER_VERSION.key -> "7"),
    // There is no (2, 2) feature. Protocol versions are downgraded (1, 2).
    expectedFinalProtocol = Some(Protocol(1, 2)))

  testAlterTable(
    name = "downgrade while enabling a feature will become an upgrade",
    tableProtocol = Protocol(1, 2),
    props = Map(
      DeltaConfigs.MIN_READER_VERSION.key -> "1",
      DeltaConfigs.MIN_WRITER_VERSION.key -> "1",
      DeltaConfigs.CHANGE_DATA_FEED.key -> "true"),
    expectedFinalProtocol = Some(Protocol(1, 7).withFeatures(Seq(
      AppendOnlyTableFeature,
      InvariantsTableFeature,
      ChangeDataFeedTableFeature))))

  testAlterTable(
    "legacy protocol, legacy feature, metadata",
    Map("delta.appendOnly" -> "true"),
    expectedFinalProtocol = Some(Protocol(1, 7).withFeature(AppendOnlyTableFeature)))

  testAlterTable(
    "legacy protocol, legacy feature, feature property",
    Map(s"delta.feature.${TestLegacyReaderWriterFeature.name}" -> "enabled"),
    expectedFinalProtocol = Some(
      Protocol(2, TABLE_FEATURES_MIN_WRITER_VERSION).withFeature(TestLegacyReaderWriterFeature)))

  testAlterTable(
    "legacy protocol, legacy writer feature, feature property",
    Map(s"delta.feature.${TestLegacyWriterFeature.name}" -> "enabled"),
    expectedFinalProtocol = Some(
      Protocol(1, TABLE_FEATURES_MIN_WRITER_VERSION)
        .withFeature(TestLegacyWriterFeature)
        .merge(Protocol(1, 2))),
    tableProtocol = Protocol(1, 2))

  testAlterTable(
    "legacy protocol, native auto-update feature, metadata",
    Map(TestReaderWriterMetadataAutoUpdateFeature.TABLE_PROP_KEY -> "true"),
    expectedFinalProtocol = Some(
      Protocol(TABLE_FEATURES_MIN_READER_VERSION, TABLE_FEATURES_MIN_WRITER_VERSION)
        .withFeature(TestReaderWriterMetadataAutoUpdateFeature)))

  testAlterTable(
    "legacy protocol, native non-auto-update feature, metadata",
    Map(TestReaderWriterMetadataNoAutoUpdateFeature.TABLE_PROP_KEY -> "true"),
    expectedExceptionClass = Some("DELTA_FEATURES_REQUIRE_MANUAL_ENABLEMENT"))

  testAlterTable(
    "legacy protocol, native non-auto-update feature, metadata and feature property",
    Map(
      TestReaderWriterMetadataNoAutoUpdateFeature.TABLE_PROP_KEY -> "true",
      s"delta.feature.${TestReaderWriterMetadataNoAutoUpdateFeature.name}" -> "enabled"),
    expectedFinalProtocol = Some(
      Protocol(TABLE_FEATURES_MIN_READER_VERSION, TABLE_FEATURES_MIN_WRITER_VERSION)
        .withFeature(TestReaderWriterMetadataNoAutoUpdateFeature)))

  testAlterTable(
    "legacy protocol, native auto-update feature, feature property",
    Map(s"delta.feature.${TestReaderWriterMetadataAutoUpdateFeature.name}" -> "supported"),
    expectedFinalProtocol = Some(
      Protocol(TABLE_FEATURES_MIN_READER_VERSION, TABLE_FEATURES_MIN_WRITER_VERSION)
        .withFeature(TestReaderWriterMetadataAutoUpdateFeature)))

  testAlterTable(
    "legacy protocol, native non-auto-update feature, feature property",
    Map(s"delta.feature.${TestReaderWriterMetadataNoAutoUpdateFeature.name}" -> "enabled"),
    expectedFinalProtocol = Some(
      Protocol(TABLE_FEATURES_MIN_READER_VERSION, TABLE_FEATURES_MIN_WRITER_VERSION)
        .withFeature(TestReaderWriterMetadataNoAutoUpdateFeature)))

  testAlterTable(
    "legacy protocol with supported version props, legacy feature, feature property",
    Map(
      DeltaConfigs.MIN_READER_VERSION.key ->
        TestLegacyReaderWriterFeature.minReaderVersion.toString,
      DeltaConfigs.MIN_WRITER_VERSION.key ->
        TestLegacyReaderWriterFeature.minWriterVersion.toString,
      s"delta.feature.${TestLegacyReaderWriterFeature.name}" -> "enabled"),
    expectedFinalProtocol = Some(
      Protocol(TABLE_FEATURES_MIN_READER_VERSION, TABLE_FEATURES_MIN_WRITER_VERSION)
        .merge(TestLegacyReaderWriterFeature.minProtocolVersion)))

  testAlterTable(
    "legacy protocol with table feature version props, legacy feature, feature property",
    Map(
      DeltaConfigs.MIN_READER_VERSION.key -> TABLE_FEATURES_MIN_READER_VERSION.toString,
      DeltaConfigs.MIN_WRITER_VERSION.key -> TABLE_FEATURES_MIN_WRITER_VERSION.toString,
      s"delta.feature.${TestLegacyReaderWriterFeature.name}" -> "enabled"),
    expectedFinalProtocol = Some(
      Protocol(2, TABLE_FEATURES_MIN_WRITER_VERSION).withFeature(TestLegacyReaderWriterFeature)))

  testAlterTable(
    "legacy protocol with supported version props, native feature, feature property",
    Map(
      DeltaConfigs.MIN_READER_VERSION.key -> TABLE_FEATURES_MIN_READER_VERSION.toString,
      DeltaConfigs.MIN_WRITER_VERSION.key -> TABLE_FEATURES_MIN_WRITER_VERSION.toString,
      s"delta.feature.${TestReaderWriterMetadataAutoUpdateFeature.name}" -> "enabled"),
    expectedFinalProtocol = Some(
      Protocol(TABLE_FEATURES_MIN_READER_VERSION, TABLE_FEATURES_MIN_WRITER_VERSION)
        .withFeature(TestReaderWriterMetadataAutoUpdateFeature)))

  testAlterTable(
    "table features protocol, legacy feature, metadata",
    Map("delta.appendOnly" -> "true"),
    expectedFinalProtocol = Some(
      Protocol(1, TABLE_FEATURES_MIN_WRITER_VERSION).withFeature(AppendOnlyTableFeature)),
    tableProtocol = Protocol(TABLE_FEATURES_MIN_READER_VERSION, TABLE_FEATURES_MIN_WRITER_VERSION))

  testAlterTable(
    "table features protocol, legacy feature, feature property",
    Map(s"delta.feature.${TestLegacyReaderWriterFeature.name}" -> "enabled"),
    expectedFinalProtocol = Some(
      Protocol(2, TABLE_FEATURES_MIN_WRITER_VERSION).withFeature(TestLegacyReaderWriterFeature)),
    tableProtocol = Protocol(TABLE_FEATURES_MIN_READER_VERSION, TABLE_FEATURES_MIN_WRITER_VERSION))

  testAlterTable(
    "table features protocol, native auto-update feature, metadata",
    Map(TestReaderWriterMetadataAutoUpdateFeature.TABLE_PROP_KEY -> "true"),
    expectedFinalProtocol = Some(
      Protocol(TABLE_FEATURES_MIN_READER_VERSION, TABLE_FEATURES_MIN_WRITER_VERSION)
        .withFeature(TestReaderWriterMetadataAutoUpdateFeature)),
    tableProtocol =
      Protocol(TABLE_FEATURES_MIN_READER_VERSION, TABLE_FEATURES_MIN_WRITER_VERSION))

  testAlterTable(
    "table features protocol, native non-auto-update feature, metadata",
    Map(TestReaderWriterMetadataNoAutoUpdateFeature.TABLE_PROP_KEY -> "true"),
    tableProtocol =
      Protocol(TABLE_FEATURES_MIN_READER_VERSION, TABLE_FEATURES_MIN_WRITER_VERSION),
    expectedExceptionClass = Some("DELTA_FEATURES_REQUIRE_MANUAL_ENABLEMENT"))

  testAlterTable(
    "table features protocol, native non-auto-update feature, metadata and feature property",
    Map(
      TestReaderWriterMetadataNoAutoUpdateFeature.TABLE_PROP_KEY -> "true",
      s"delta.feature.${TestReaderWriterMetadataNoAutoUpdateFeature.name}" -> "enabled"),
    tableProtocol =
      Protocol(TABLE_FEATURES_MIN_READER_VERSION, TABLE_FEATURES_MIN_WRITER_VERSION),
    expectedFinalProtocol = Some(
      Protocol(TABLE_FEATURES_MIN_READER_VERSION, TABLE_FEATURES_MIN_WRITER_VERSION)
        .withFeature(TestReaderWriterMetadataNoAutoUpdateFeature)))

  testAlterTable(
    "table features protocol, native auto-update feature, feature property",
    Map(s"delta.feature.${TestReaderWriterMetadataAutoUpdateFeature.name}" -> "enabled"),
    expectedFinalProtocol = Some(
      Protocol(TABLE_FEATURES_MIN_READER_VERSION, TABLE_FEATURES_MIN_WRITER_VERSION)
        .withFeature(TestReaderWriterMetadataAutoUpdateFeature)),
    tableProtocol =
      Protocol(TABLE_FEATURES_MIN_READER_VERSION, TABLE_FEATURES_MIN_WRITER_VERSION))

  testAlterTable(
    "table features protocol, native non-auto-update feature, feature property",
    Map(s"delta.feature.${TestReaderWriterMetadataNoAutoUpdateFeature.name}" -> "enabled"),
    expectedFinalProtocol = Some(
      Protocol(TABLE_FEATURES_MIN_READER_VERSION, TABLE_FEATURES_MIN_WRITER_VERSION)
        .withFeature(TestReaderWriterMetadataNoAutoUpdateFeature)),
    tableProtocol =
      Protocol(TABLE_FEATURES_MIN_READER_VERSION, TABLE_FEATURES_MIN_WRITER_VERSION))

  testAlterTable(
    "feature property merges the old protocol",
    Map(s"delta.feature.${TestReaderWriterMetadataAutoUpdateFeature.name}" -> "enabled"),
    expectedFinalProtocol = Some(
      Protocol(TABLE_FEATURES_MIN_READER_VERSION, TABLE_FEATURES_MIN_WRITER_VERSION)
        .withFeature(TestReaderWriterMetadataAutoUpdateFeature).merge(Protocol(1, 2))),
    tableProtocol = Protocol(1, 2))

  testAlterTable(
    name = "feature with a dependency",
    tableProtocol = Protocol(TABLE_FEATURES_MIN_READER_VERSION, TABLE_FEATURES_MIN_WRITER_VERSION),
    props = Map(s"delta.feature.${TestFeatureWithDependency.name}" -> "supported"),
    expectedFinalProtocol = Some(
      Protocol(TABLE_FEATURES_MIN_READER_VERSION, TABLE_FEATURES_MIN_WRITER_VERSION)
        .withFeatures(Seq(TestFeatureWithDependency, TestReaderWriterFeature))))

  testAlterTable(
    name = "feature with a dependency, enabled using a feature property",
    tableProtocol = Protocol(TABLE_FEATURES_MIN_READER_VERSION, TABLE_FEATURES_MIN_WRITER_VERSION),
    props = Map(TestFeatureWithDependency.TABLE_PROP_KEY -> "true"),
    expectedFinalProtocol = Some(
      Protocol(TABLE_FEATURES_MIN_READER_VERSION, TABLE_FEATURES_MIN_WRITER_VERSION)
        .withFeatures(Seq(TestFeatureWithDependency, TestReaderWriterFeature))))

  testAlterTable(
    name = "feature with a dependency that has a dependency",
    tableProtocol = Protocol(TABLE_FEATURES_MIN_READER_VERSION, TABLE_FEATURES_MIN_WRITER_VERSION),
    props = Map(s"delta.feature.${TestFeatureWithTransitiveDependency.name}" -> "supported"),
    expectedFinalProtocol = Some(
      Protocol(TABLE_FEATURES_MIN_READER_VERSION, TABLE_FEATURES_MIN_WRITER_VERSION)
        .withFeatures(Seq(
          TestFeatureWithTransitiveDependency,
          TestFeatureWithDependency,
          TestReaderWriterFeature))))

  test("non-auto-update capable feature requires manual enablement (via feature prop)") {
    withTempDir { dir =>
      val deltaLog = DeltaLog.forTable(spark, dir)
      withSQLConf(
        DeltaSQLConf.DELTA_PROTOCOL_DEFAULT_READER_VERSION.key -> "1",
        DeltaSQLConf.DELTA_PROTOCOL_DEFAULT_WRITER_VERSION.key -> "1") {
        spark.range(10).writeTo(s"delta.`${dir.getCanonicalPath}`").using("delta").create()
      }
      val expectedProtocolOnCreation = Protocol(1, 1)
      assert(deltaLog.update().protocol === expectedProtocolOnCreation)

      assert(intercept[DeltaTableFeatureException] {
        withSQLConf(defaultPropertyKey(TestWriterMetadataNoAutoUpdateFeature) -> "supported") {
          sql(
            s"ALTER TABLE delta.`${dir.getCanonicalPath}` SET TBLPROPERTIES (" +
              s"  '${TestWriterMetadataNoAutoUpdateFeature.TABLE_PROP_KEY}' = 'true')")
        }
      }.getErrorClass === "DELTA_FEATURES_REQUIRE_MANUAL_ENABLEMENT",
      "existing tables should ignore session defaults.")

      sql(
        s"ALTER TABLE delta.`${dir.getCanonicalPath}` SET TBLPROPERTIES (" +
          s"  '${propertyKey(TestWriterMetadataNoAutoUpdateFeature)}' = 'supported'," +
          s"  '${TestWriterMetadataNoAutoUpdateFeature.TABLE_PROP_KEY}' = 'true')")
      assert(
        deltaLog.update().protocol ===
          Protocol(1, 7).withFeature(TestWriterMetadataNoAutoUpdateFeature)
            .merge(TestWriterMetadataNoAutoUpdateFeature.minProtocolVersion))
    }
  }

  test("non-auto-update capable error message is correct") {
    withTempDir { dir =>
      val deltaLog = DeltaLog.forTable(spark, dir)

      withSQLConf(
        DeltaSQLConf.DELTA_PROTOCOL_DEFAULT_READER_VERSION.key -> "1",
        DeltaSQLConf.DELTA_PROTOCOL_DEFAULT_WRITER_VERSION.key -> "1") {
        spark.range(10).writeTo(s"delta.`${dir.getCanonicalPath}`")
          .tableProperty("delta.appendOnly", "true")
          .using("delta")
          .create()
        val protocolOfNewTable = Protocol(1, 7).withFeature(AppendOnlyTableFeature)
        assert(deltaLog.update().protocol === protocolOfNewTable)

        val e = intercept[DeltaTableFeatureException] {
          // ALTER TABLE must not consider this SQL config
          withSQLConf(defaultPropertyKey(TestWriterFeature) -> "supported") {
            sql(
              s"ALTER TABLE delta.`${dir.getCanonicalPath}` SET TBLPROPERTIES (" +
                s"  'delta.appendOnly' = 'false'," +
                s"  'delta.enableChangeDataFeed' = 'true'," +
                s"  '${TestReaderWriterMetadataAutoUpdateFeature.TABLE_PROP_KEY}' = 'true'," +
                s"  '${TestWriterMetadataNoAutoUpdateFeature.TABLE_PROP_KEY}' = 'true')")
          }
        }

        val unsupportedFeatures = TestWriterMetadataNoAutoUpdateFeature.name
        val supportedFeatures =
          (protocolOfNewTable.implicitlyAndExplicitlySupportedFeatures +
            ChangeDataFeedTableFeature +
            TestReaderWriterMetadataAutoUpdateFeature).map(_.name).toSeq.sorted.mkString(", ")
        assert(e.getErrorClass === "DELTA_FEATURES_REQUIRE_MANUAL_ENABLEMENT")

        // `getMessageParameters` is available starting from Spark 3.4.
        // For now we have to check for substrings.
        assert(e.getMessage.contains(s" $unsupportedFeatures."))
        assert(e.getMessage.contains(s" $supportedFeatures."))

      }
    }
  }

  test("table creation with protocol as table property - property wins over conf") {
    withTempDir { dir =>
      val deltaLog = DeltaLog.forTable(spark, dir)
      withSQLConf(DeltaSQLConf.DELTA_PROTOCOL_DEFAULT_WRITER_VERSION.key -> "3") {
        sql(s"CREATE TABLE delta.`${dir.getCanonicalPath}` (id bigint) USING delta " +
          "TBLPROPERTIES (delta.MINwriterVERsion=2)")

        assert(deltaLog.snapshot.protocol.minWriterVersion === 2)
        assertPropertiesAndShowTblProperties(deltaLog)
      }
    }
  }

  test("table creation with protocol as table property - feature requirements win SQL") {
    withTempDir { dir =>
      val deltaLog = DeltaLog.forTable(spark, dir)
      withSQLConf(DeltaSQLConf.DELTA_PROTOCOL_DEFAULT_WRITER_VERSION.key -> "1") {
        sql(s"CREATE TABLE delta.`${dir.getCanonicalPath}` (id bigint) USING delta " +
          "TBLPROPERTIES (delta.minWriterVersion=1, delta.appendOnly=true)")

        assert(deltaLog.update().protocol === Protocol(1, 7).withFeature(AppendOnlyTableFeature))
        assertPropertiesAndShowTblProperties(deltaLog, tableHasFeatures = true)
      }
    }
  }

  test("table creation with protocol as table property - feature requirements win DF") {
    withTempDir { dir =>
      val deltaLog = DeltaLog.forTable(spark, dir)
      withSQLConf(DeltaSQLConf.DELTA_PROTOCOL_DEFAULT_WRITER_VERSION.key -> "1") {
        spark.range(10).writeTo(s"delta.`${dir.getCanonicalPath}`")
          .tableProperty("delta.minWriterVersion", "1")
          .tableProperty("delta.appendOnly", "true")
          .using("delta")
          .create()

        assert(deltaLog.update().protocol === Protocol(1, 7).withFeature(AppendOnlyTableFeature))
        assertPropertiesAndShowTblProperties(deltaLog, tableHasFeatures = true)
      }
    }
  }

  test("table creation with protocol as table property - default table properties") {
    withTempDir { dir =>
      val deltaLog = DeltaLog.forTable(spark, dir)
      withSQLConf((DeltaConfigs.sqlConfPrefix + "minWriterVersion") -> "3") {
        spark.range(10).writeTo(s"delta.`${dir.getCanonicalPath}`")
          .using("delta")
          .create()

        assert(deltaLog.snapshot.protocol.minWriterVersion === 3)
        assertPropertiesAndShowTblProperties(deltaLog)
      }
    }
  }

  test("table creation with protocol as table property - explicit wins over conf") {
    withTempDir { dir =>
      val deltaLog = DeltaLog.forTable(spark, dir)
      withSQLConf((DeltaConfigs.sqlConfPrefix + "minWriterVersion") -> "3") {
        spark.range(10).writeTo(s"delta.`${dir.getCanonicalPath}`")
          .tableProperty("delta.minWriterVersion", "2")
          .using("delta")
          .create()

        assert(deltaLog.snapshot.protocol.minWriterVersion === 2)
        assertPropertiesAndShowTblProperties(deltaLog)
      }
    }
  }

  test("table creation with protocol as table property - bad input") {
    withTempDir { dir =>
      val e = intercept[IllegalArgumentException] {
        sql(s"CREATE TABLE delta.`${dir.getCanonicalPath}` (id bigint) USING delta " +
          "TBLPROPERTIES (delta.minWriterVersion='delta rulz')")
      }
      assert(e.getMessage.contains(" one of "))

      val e2 = intercept[AnalysisException] {
        sql(s"CREATE TABLE delta.`${dir.getCanonicalPath}` (id bigint) USING delta " +
          "TBLPROPERTIES (delta.minWr1terVersion=2)") // Typo in minWriterVersion
      }
      assert(e2.getMessage.contains("Unknown configuration"))

      val e3 = intercept[IllegalArgumentException] {
        sql(s"CREATE TABLE delta.`${dir.getCanonicalPath}` (id bigint) USING delta " +
          "TBLPROPERTIES (delta.minWriterVersion='-1')")
      }
      assert(e3.getMessage.contains(" one of "))
    }
  }

  test("protocol as table property - desc table") {
    withTempDir { dir =>
      val deltaLog = DeltaLog.forTable(spark, dir)
      withSQLConf(DeltaSQLConf.DELTA_PROTOCOL_DEFAULT_WRITER_VERSION.key -> "2") {
        spark.range(10).writeTo(s"delta.`${dir.getCanonicalPath}`")
          .using("delta")
          .tableProperty("delta.minWriterVersion", "3")
          .createOrReplace()
      }
      assert(deltaLog.snapshot.protocol.minWriterVersion === 3)

      val output = spark.sql(s"DESC EXTENDED delta.`${dir.getCanonicalPath}`").collect()
      assert(output.exists(_.toString.contains("delta.minWriterVersion")),
        s"minWriterVersion not found in: ${output.mkString("\n")}")
      assert(output.exists(_.toString.contains("delta.minReaderVersion")),
        s"minReaderVersion not found in: ${output.mkString("\n")}")
    }
  }

  test("auto upgrade protocol version - version 2") {
    withTempDir { path =>
      val log = createTableWithProtocol(Protocol(1, 1), path)
      spark.sql(s"""
                   |ALTER TABLE delta.`${log.dataPath.toString}`
                   |SET TBLPROPERTIES ('delta.appendOnly' = 'true')
                 """.stripMargin)
      assert(log.update().protocol === Protocol(1, 7).withFeature(AppendOnlyTableFeature))
    }
  }

  test("auto upgrade protocol version - version 3") {
    withTempDir { path =>
      val log = DeltaLog.forTable(spark, path)
      sql(s"CREATE TABLE delta.`${path.getCanonicalPath}` (id bigint) USING delta " +
        "TBLPROPERTIES (delta.minWriterVersion=2)")
      assert(log.update().protocol.minWriterVersion === 2)
      spark.sql(s"""
                   |ALTER TABLE delta.`${path.getCanonicalPath}`
                   |ADD CONSTRAINT test CHECK (id < 5)
                 """.stripMargin)
      assert(log.update().protocol.minWriterVersion === 3)
    }
  }

  test("auto upgrade protocol version even with explicit protocol version configs") {
    withTempDir { path =>
      val log = createTableWithProtocol(Protocol(1, 1), path)
      spark.sql(s"""
                   |ALTER TABLE delta.`${log.dataPath.toString}` SET TBLPROPERTIES (
                   |  'delta.minWriterVersion' = '2',
                   |  'delta.enableChangeDataFeed' = 'true'
                   |)""".stripMargin)
      assert(log.update().protocol === Protocol(1, 7).withFeatures(Seq(
        AppendOnlyTableFeature,
        InvariantsTableFeature,
        ChangeDataFeedTableFeature)))
    }
  }

  test("legacy feature can be listed during alter table with silent protocol upgrade") {
    withTempDir { path =>
      val log = createTableWithProtocol(Protocol(1, 1), path)
      spark.sql(s"""
                   |ALTER TABLE delta.`${log.dataPath.toString}` SET TBLPROPERTIES (
                   |  'delta.feature.testLegacyReaderWriter' = 'enabled'
                   |)""".stripMargin)
      assert(
        log.update().protocol === Protocol(2, TABLE_FEATURES_MIN_WRITER_VERSION)
          .withFeature(TestLegacyReaderWriterFeature))
    }
  }

  test("legacy feature can be explicitly listed during alter table") {
    withTempDir { path =>
      val log = createTableWithProtocol(Protocol(2, TABLE_FEATURES_MIN_WRITER_VERSION), path)
      spark.sql(s"""
                   |ALTER TABLE delta.`${log.dataPath.toString}` SET TBLPROPERTIES (
                   |  'delta.feature.testLegacyReaderWriter' = 'enabled'
                   |)""".stripMargin)
      assert(log.snapshot.protocol === Protocol(
        2,
        TABLE_FEATURES_MIN_WRITER_VERSION,
        readerFeatures = Some(Set.empty),
        writerFeatures = Some(Set(TestLegacyReaderWriterFeature.name))))
    }
  }

  test("native feature can be explicitly listed during alter table with silent protocol upgrade") {
    withTempDir { path =>
      val log = createTableWithProtocol(Protocol(1, 2), path)
      spark.sql(s"""
                   |ALTER TABLE delta.`${log.dataPath.toString}` SET TBLPROPERTIES (
                   |  'delta.feature.testReaderWriter' = 'enabled'
                   |)""".stripMargin)
      assert(
        log.snapshot.protocol ===
          TestReaderWriterFeature.minProtocolVersion
            .withFeature(TestReaderWriterFeature)
            .merge(Protocol(1, 2)))
    }
  }

  test("all active features are enabled in protocol") {
    withTempDir { path =>
      spark.range(10).write.format("delta").save(path.getCanonicalPath)
      val log = DeltaLog.forTable(spark, path)
      val snapshot = log.unsafeVolatileSnapshot
      val p = Protocol(TABLE_FEATURES_MIN_READER_VERSION, TABLE_FEATURES_MIN_WRITER_VERSION)
      val m = snapshot.metadata.copy(configuration = snapshot.metadata.configuration ++ Map(
        DeltaConfigs.IS_APPEND_ONLY.key -> "false",
        DeltaConfigs.CHANGE_DATA_FEED.key -> "true"))
      log.store.write(
        unsafeDeltaFile(log.logPath, snapshot.version + 1),
        Iterator(m.json, p.json),
        overwrite = false,
        log.newDeltaHadoopConf())
      val e = intercept[DeltaTableFeatureException] {
        spark.read.format("delta").load(path.getCanonicalPath).collect()
      }
      assert(e.getMessage.contains("enabled in metadata but not listed in protocol"))
      assert(e.getMessage.contains(": changeDataFeed."))
    }
  }

  test("table feature status") {
    withTempDir { path =>
      withSQLConf(
        defaultPropertyKey(ChangeDataFeedTableFeature) -> FEATURE_PROP_SUPPORTED,
        defaultPropertyKey(GeneratedColumnsTableFeature) -> FEATURE_PROP_ENABLED) {
        spark.range(10).write.format("delta").save(path.getCanonicalPath)
        val log = DeltaLog.forTable(spark, path)
        val protocol = log.update().protocol

        assert(protocol.isFeatureSupported(ChangeDataFeedTableFeature))
        assert(protocol.isFeatureSupported(GeneratedColumnsTableFeature))
      }
    }
  }

  private def replaceTableAs(path: File): Unit = {
    val p = path.getCanonicalPath
    sql(s"REPLACE TABLE delta.`$p` USING delta AS (SELECT * FROM delta.`$p`)")
  }

  test("REPLACE AS updates protocol when defaults are higher") {
    withTempDir { path =>
      spark
        .range(10)
        .write
        .format("delta")
        .option(DeltaConfigs.MIN_READER_VERSION.key, 1)
        .option(DeltaConfigs.MIN_WRITER_VERSION.key, 2)
        .mode("append")
        .save(path.getCanonicalPath)
      val log = DeltaLog.forTable(spark, path)
      assert(log.update().protocol === Protocol(1, 2))
      withSQLConf(
        DeltaSQLConf.DELTA_PROTOCOL_DEFAULT_READER_VERSION.key -> "2",
        DeltaSQLConf.DELTA_PROTOCOL_DEFAULT_WRITER_VERSION.key -> "5") {
        replaceTableAs(path)
      }
      assert(log.update().protocol === Protocol(2, 5))
      withSQLConf(
        DeltaSQLConf.DELTA_PROTOCOL_DEFAULT_READER_VERSION.key -> "3",
        DeltaSQLConf.DELTA_PROTOCOL_DEFAULT_WRITER_VERSION.key -> "7",
        TableFeatureProtocolUtils.defaultPropertyKey(TestReaderWriterFeature) -> "enabled") {
        replaceTableAs(path)
      }
      assert(
        log.update().protocol ===
          Protocol(2, 5).merge(Protocol(3, 7).withFeature(TestReaderWriterFeature)))
    }
  }

  for (p <- Seq(Protocol(2, 5), Protocol(3, 7).withFeature(TestReaderWriterFeature)))
    test(s"REPLACE AS keeps protocol when defaults are lower ($p)") {
      withTempDir { path =>
        spark
          .range(10)
          .write
          .format("delta")
          .option(DeltaConfigs.MIN_READER_VERSION.key, p.minReaderVersion)
          .option(DeltaConfigs.MIN_WRITER_VERSION.key, p.minWriterVersion)
          .options(
            p.readerAndWriterFeatureNames
              .flatMap(TableFeature.featureNameToFeature)
              .map(f => TableFeatureProtocolUtils.propertyKey(f) -> "enabled")
              .toMap)
          .mode("append")
          .save(path.getCanonicalPath)
        val log = DeltaLog.forTable(spark, path)
        assert(log.update().protocol === p)
        withSQLConf(
          DeltaSQLConf.DELTA_PROTOCOL_DEFAULT_READER_VERSION.key -> "1",
          DeltaSQLConf.DELTA_PROTOCOL_DEFAULT_WRITER_VERSION.key -> "2") {
          replaceTableAs(path)
        }
        assert(log.update().protocol === p.merge(Protocol(1, 2)))
        withSQLConf(
          DeltaSQLConf.DELTA_PROTOCOL_DEFAULT_READER_VERSION.key -> "1",
          DeltaSQLConf.DELTA_PROTOCOL_DEFAULT_WRITER_VERSION.key -> "2",
          TableFeatureProtocolUtils.defaultPropertyKey(TestReaderWriterFeature) -> "enabled") {
          replaceTableAs(path)
        }
        assert(
          log.update().protocol ===
            p
              .merge(Protocol(1, 2))
              .merge(
                TestReaderWriterFeature.minProtocolVersion.withFeature(TestReaderWriterFeature)))
      }
    }

  test("REPLACE AS can ignore protocol defaults") {
    withTempDir { path =>
      withSQLConf(
          DeltaConfigs.CREATE_TABLE_IGNORE_PROTOCOL_DEFAULTS.defaultTablePropertyKey -> "true") {
        spark.range(10).write.format("delta").save(path.getCanonicalPath)
      }
      val log = DeltaLog.forTable(spark, path)
      assert(log.update().protocol === Protocol(1, 1))

      withSQLConf(
          DeltaSQLConf.DELTA_PROTOCOL_DEFAULT_READER_VERSION.key -> "3",
          DeltaSQLConf.DELTA_PROTOCOL_DEFAULT_WRITER_VERSION.key -> "7",
          defaultPropertyKey(ChangeDataFeedTableFeature) -> FEATURE_PROP_SUPPORTED,
          DeltaConfigs.CREATE_TABLE_IGNORE_PROTOCOL_DEFAULTS.defaultTablePropertyKey -> "true") {
        replaceTableAs(path)
      }
      assert(log.update().protocol === Protocol(1, 1))
      assert(
        !log.update().metadata.configuration
          .contains(DeltaConfigs.CREATE_TABLE_IGNORE_PROTOCOL_DEFAULTS.key))
    }
  }

  test("protocol change logging") {
    withTempDir { path =>
      val dir = path.getCanonicalPath
      withSQLConf(
        DeltaSQLConf.DELTA_PROTOCOL_DEFAULT_READER_VERSION.key -> "1",
        DeltaSQLConf.DELTA_PROTOCOL_DEFAULT_WRITER_VERSION.key -> "2") {
        assert(
          captureProtocolChangeEventBlob {
            sql(s"CREATE TABLE delta.`$dir` (id INT) USING delta")
          } === Map(
            "toProtocol" -> Map(
              "minReaderVersion" -> 1,
              "minWriterVersion" -> 2,
              "supportedFeatures" -> List("appendOnly", "invariants")
            )))
      }

      // Upgrade protocol
      assert(captureProtocolChangeEventBlob {
        sql(
          s"ALTER TABLE delta.`$dir` " +
            s"SET TBLPROPERTIES (${DeltaConfigs.MIN_WRITER_VERSION.key} = '3')")
      } === Map(
        "fromProtocol" -> Map(
          "minReaderVersion" -> 1,
          "minWriterVersion" -> 2,
          "supportedFeatures" -> List("appendOnly", "invariants")
        ),
        "toProtocol" -> Map(
          "minReaderVersion" -> 1,
          "minWriterVersion" -> 3,
          "supportedFeatures" -> List("appendOnly", "checkConstraints", "invariants")
        )))

      // Add feature
      assert(captureProtocolChangeEventBlob {
        sql(
          s"ALTER TABLE delta.`$dir` " +
            s"SET TBLPROPERTIES (${DeltaConfigs.ENABLE_DELETION_VECTORS_CREATION.key} = 'true')")
      } === Map(
        "fromProtocol" -> Map(
          "minReaderVersion" -> 1,
          "minWriterVersion" -> 3,
          "supportedFeatures" -> List("appendOnly", "checkConstraints", "invariants")
        ),
        "toProtocol" -> Map(
          "minReaderVersion" -> 3,
          "minWriterVersion" -> 7,
          "supportedFeatures" ->
            List("appendOnly", "checkConstraints", "deletionVectors", "invariants")
        )))
    }
  }

  test("protocol change logging using commitLarge") {
    withTempDir { path =>
      withSQLConf(
        DeltaSQLConf.DELTA_PROTOCOL_DEFAULT_READER_VERSION.key -> "1",
        DeltaSQLConf.DELTA_PROTOCOL_DEFAULT_WRITER_VERSION.key -> "2") {
        assert(
          captureProtocolChangeEventBlob {
            sql(s"CREATE TABLE delta.`${path.getCanonicalPath}` (id INT) USING delta")
          } === Map(
            "toProtocol" -> Map(
              "minReaderVersion" -> 1,
              "minWriterVersion" -> 2,
              "supportedFeatures" -> List("appendOnly", "invariants")
            )))
      }

      // Clone table to invoke commitLarge
      withTempDir { clonedPath =>
        assert(
          captureProtocolChangeEventBlob {
            sql(s"CREATE TABLE delta.`${clonedPath.getCanonicalPath}` " +
              s"SHALLOW CLONE delta.`${path.getCanonicalPath}` " +
              s"TBLPROPERTIES (${DeltaConfigs.ENABLE_DELETION_VECTORS_CREATION.key} = 'true')")
          } === Map(
            "toProtocol" -> Map(
              "minReaderVersion" -> 3,
              "minWriterVersion" -> 7,
              "supportedFeatures" -> List("appendOnly", "deletionVectors", "invariants")
            )))
      }
    }
  }

  test("Column mapping appears in reader features") {
    withTempDir { dir =>
      val deltaLog = DeltaLog.forTable(spark, dir)
      sql(
        s"""CREATE TABLE delta.`${deltaLog.dataPath}` (id bigint) USING delta
           |TBLPROPERTIES (
           |delta.feature.${ColumnMappingTableFeature.name} = 'supported',
           |delta.feature.${TestWriterFeature.name} = 'supported'
           |)""".stripMargin)
      assert(deltaLog.update().protocol === Protocol(
        minReaderVersion = 2,
        minWriterVersion = 7,
        readerFeatures = Some(Set(ColumnMappingTableFeature.name)),
        writerFeatures = Some(Set(
          InvariantsTableFeature.name,
          AppendOnlyTableFeature.name,
          ColumnMappingTableFeature.name,
          TestWriterFeature.name))))
    }
  }

  def protocolWithFeatures(
      readerFeatures: Seq[TableFeature] = Seq.empty,
      writerFeatures: Seq[TableFeature] = Seq.empty): Protocol = {
    val readerFeaturesEnabled = readerFeatures.nonEmpty
    val writerFeaturesEnabled = readerFeatures.nonEmpty || writerFeatures.nonEmpty
    val minReaderVersion = if (readerFeaturesEnabled) TABLE_FEATURES_MIN_READER_VERSION else 1
    val minWriterVersion = if (writerFeaturesEnabled) TABLE_FEATURES_MIN_WRITER_VERSION else 1
    val readerFeatureNames =
      if (readerFeaturesEnabled) Some(readerFeatures.map(_.name).toSet) else None
    val writerFeatureNames = if (writerFeaturesEnabled) {
      Some((readerFeatures ++ writerFeatures).map(_.name).toSet)
    } else {
      None
    }

    Protocol(
      minReaderVersion = minReaderVersion,
      minWriterVersion = minWriterVersion,
      readerFeatures = readerFeatureNames,
      writerFeatures = writerFeatureNames)
  }

  def protocolWithReaderFeature(readerFeature: TableFeature): Protocol = {
    protocolWithFeatures(readerFeatures = Seq(readerFeature))
  }

  def protocolWithWriterFeature(writerFeature: TableFeature): Protocol = {
    protocolWithFeatures(writerFeatures = Seq(writerFeature))
  }

  def emptyProtocolWithWriterFeatures: Protocol =
    Protocol(
      minReaderVersion = 1,
      minWriterVersion = TABLE_FEATURES_MIN_WRITER_VERSION,
      readerFeatures = None,
      writerFeatures = Some(Set.empty))

  def emptyProtocolWithReaderFeatures: Protocol =
    Protocol(
      minReaderVersion = TABLE_FEATURES_MIN_READER_VERSION,
      minWriterVersion = TABLE_FEATURES_MIN_WRITER_VERSION,
      readerFeatures = Some(Set.empty),
      writerFeatures = Some(Set.empty))

  protected def createTableWithFeature(
      deltaLog: DeltaLog,
      feature: TableFeature,
      featureProperty: String): Unit = {
    sql(s"""CREATE TABLE delta.`${deltaLog.dataPath}` (id bigint) USING delta
           |TBLPROPERTIES (
           |delta.feature.${feature.name} = 'supported',
           |$featureProperty = "true"
           |)""".stripMargin)

    val readerVersion = Math.max(feature.minReaderVersion, 1)
    val expectedWriterFeatures =
      Some(Set(feature.name, InvariantsTableFeature.name, AppendOnlyTableFeature.name))
    val supportsColumnMapping =
      canSupportColumnMappingFeature(readerVersion, TABLE_FEATURES_MIN_WRITER_VERSION)
    val expectedReaderFeatures: Option[Set[String]] =
      if ((feature == ColumnMappingTableFeature && supportsColumnMapping) ||
          supportsReaderFeatures(readerVersion)) {
        Some(Set(feature.name))
      } else if (supportsColumnMapping) {
        Some(Set.empty)
      } else {
        None
      }

    assert(
      deltaLog.update().protocol === Protocol(
        minReaderVersion = Math.max(feature.minReaderVersion, 1),
        minWriterVersion = TABLE_FEATURES_MIN_WRITER_VERSION,
        readerFeatures = expectedReaderFeatures,
        writerFeatures = expectedWriterFeatures))
  }

  /** Assumes there is at least 1 commit. */
  def getEarliestCommitVersion(deltaLog: DeltaLog): Long =
    deltaLog.listFrom(0L).collectFirst { case DeltaFile(_, v) => v }.get

  def testWriterFeatureRemoval(
      feature: TableFeature,
      featurePropertyKey: String): Unit = {
    withTempDir { dir =>
      val deltaLog = DeltaLog.forTable(spark, dir)
      createTableWithFeature(deltaLog, feature, featurePropertyKey)

      AlterTableDropFeatureDeltaCommand(
        DeltaTableV2(spark, deltaLog.dataPath),
        feature.name).run(spark)

      // Writer feature is removed from the writer features set.
      val snapshot = deltaLog.update()
      assert(snapshot.protocol === Protocol(1, 2))
      assert(!snapshot.metadata.configuration.contains(featurePropertyKey))
      assertPropertiesAndShowTblProperties(deltaLog)
    }
  }

  def truncateHistoryDefaultLogRetention: CalendarInterval =
    DeltaConfigs.parseCalendarInterval(
      DeltaConfigs.TABLE_FEATURE_DROP_TRUNCATE_HISTORY_LOG_RETENTION.defaultValue)

  def testReaderFeatureRemoval(
      feature: TableFeature,
      featurePropertyKey: String,
      advanceClockPastRetentionPeriod: Boolean = true,
      truncateHistory: Boolean = false,
      truncateHistoryRetentionOpt: Option[String] = None): Unit = {
    withTempDir { dir =>
      val truncateHistoryRetention = truncateHistoryRetentionOpt
        .map(DeltaConfigs.parseCalendarInterval)
        .getOrElse(truncateHistoryDefaultLogRetention)
      val clock = new ManualClock(System.currentTimeMillis())
      val deltaLog = DeltaLog.forTable(spark, dir, clock)

      createTableWithFeature(deltaLog, feature, featurePropertyKey)

      if (truncateHistoryRetentionOpt.nonEmpty) {
        val propertyKey = DeltaConfigs.TABLE_FEATURE_DROP_TRUNCATE_HISTORY_LOG_RETENTION.key
        AlterTableSetPropertiesDeltaCommand(
          DeltaTableV2(spark, deltaLog.dataPath),
          Map(propertyKey -> truncateHistoryRetention.toString)).run(spark)
      }

      // First attempt should cleanup feature traces but fail with a message due to historical
      // log entries containing the feature.
      val e1 = intercept[DeltaTableFeatureException] {
        AlterTableDropFeatureDeltaCommand(
          DeltaTableV2(spark, deltaLog.dataPath),
          feature.name).run(spark)
      }
      checkError(
<<<<<<< HEAD
        exception = e1,
       "DELTA_FEATURE_DROP_WAIT_FOR_RETENTION_PERIOD",
=======
        e1,
        "DELTA_FEATURE_DROP_WAIT_FOR_RETENTION_PERIOD",
>>>>>>> b2339cb5
        parameters = Map(
          "feature" -> feature.name,
          "logRetentionPeriodKey" -> "delta.logRetentionDuration",
          "logRetentionPeriod" -> "30 days",
          "truncateHistoryLogRetentionPeriod" -> truncateHistoryRetention.toString))

      // Add some more commits.
      spark.range(0, 100).write.format("delta").mode("append").save(dir.getCanonicalPath)
      spark.range(100, 120).write.format("delta").mode("append").save(dir.getCanonicalPath)

      // Table still contains historical data with the feature. Attempt should fail.
      val e2 = intercept[DeltaTableFeatureException] {
        AlterTableDropFeatureDeltaCommand(
          DeltaTableV2(spark, deltaLog.dataPath),
          feature.name).run(spark)
      }
      checkError(
<<<<<<< HEAD
        exception = e2,
=======
        e2,
>>>>>>> b2339cb5
        "DELTA_FEATURE_DROP_HISTORICAL_VERSIONS_EXIST",
        parameters = Map(
          "feature" -> feature.name,
          "logRetentionPeriodKey" -> "delta.logRetentionDuration",
          "logRetentionPeriod" -> "30 days",
          "truncateHistoryLogRetentionPeriod" -> truncateHistoryRetention.toString))

      // Generate commit.
      spark.range(120, 140).write.format("delta").mode("append").save(dir.getCanonicalPath)

      // Pretend retention period has passed.
      if (advanceClockPastRetentionPeriod) {
        val clockAdvanceMillis = if (truncateHistory) {
          DeltaConfigs.getMilliSeconds(truncateHistoryRetention)
        } else {
          deltaLog.deltaRetentionMillis(deltaLog.update().metadata)
        }
        clock.advance(clockAdvanceMillis + TimeUnit.MINUTES.toMillis(5))
      }

      val dropCommand = AlterTableDropFeatureDeltaCommand(
        DeltaTableV2(spark, deltaLog.dataPath),
        feature.name,
        truncateHistory = truncateHistory)

      if (advanceClockPastRetentionPeriod) {
        // History is now clean. We should be able to remove the feature.
        dropCommand.run(spark)

        // Reader+writer feature is removed from the features set.
        val snapshot = deltaLog.update()
        assert(snapshot.protocol === Protocol(1, 2))
        assert(!snapshot.metadata.configuration.contains(featurePropertyKey))
        assertPropertiesAndShowTblProperties(deltaLog)
      } else {
        // When the clock did not advance the logs are not cleaned. We should detect there
        // are still versions that contain traces of the feature.
        val e3 = intercept[DeltaTableFeatureException] {
          dropCommand.run(spark)
        }
        checkError(
<<<<<<< HEAD
          exception = e3,
=======
          e3,
>>>>>>> b2339cb5
          "DELTA_FEATURE_DROP_HISTORICAL_VERSIONS_EXIST",
          parameters = Map(
            "feature" -> feature.name,
            "logRetentionPeriodKey" -> "delta.logRetentionDuration",
            "logRetentionPeriod" -> "30 days",
            "truncateHistoryLogRetentionPeriod" -> truncateHistoryRetention.toString))
      }

      // Verify commits before the checkpoint are cleaned.
      val earliestExpectedCommitVersion =
        if (advanceClockPastRetentionPeriod) {
          deltaLog.findEarliestReliableCheckpoint.get
        } else {
          0L
        }
      assert(getEarliestCommitVersion(deltaLog) === earliestExpectedCommitVersion)

      // Validate extra commits.
      val table = io.delta.tables.DeltaTable.forPath(deltaLog.dataPath.toString)
      assert(table.toDF.count() == 140)
    }
  }

  test("Remove writer feature") {
    testWriterFeatureRemoval(
      TestRemovableWriterFeature,
      TestRemovableWriterFeature.TABLE_PROP_KEY)
  }

  test("Remove legacy writer feature") {
    testWriterFeatureRemoval(
      TestRemovableLegacyWriterFeature,
      TestRemovableLegacyWriterFeature.TABLE_PROP_KEY)
  }


  for {
    advanceClockPastRetentionPeriod <- BOOLEAN_DOMAIN
    truncateHistory <- if (advanceClockPastRetentionPeriod) BOOLEAN_DOMAIN else Seq(false)
    retentionOpt <- if (truncateHistory) Seq(Some("12 hours"), None) else Seq(None)
  } test(s"Remove reader+writer feature " +
      s"advanceClockPastRetentionPeriod: $advanceClockPastRetentionPeriod " +
      s"truncateHistory: $truncateHistory " +
      s"retentionOpt: ${retentionOpt.getOrElse("None")}") {
    testReaderFeatureRemoval(
      TestRemovableReaderWriterFeature,
      TestRemovableReaderWriterFeature.TABLE_PROP_KEY,
      advanceClockPastRetentionPeriod,
      truncateHistory,
      retentionOpt)
  }

  test("Remove legacy reader+writer feature") {
    testReaderFeatureRemoval(
      TestRemovableLegacyReaderWriterFeature,
      TestRemovableLegacyReaderWriterFeature.TABLE_PROP_KEY)
  }

  test("Remove writer feature when table protocol does not support reader features") {
    withTempDir { dir =>
      val deltaLog = DeltaLog.forTable(spark, dir)
      sql(s"""CREATE TABLE delta.`${dir.getCanonicalPath}` (id bigint) USING delta
             |TBLPROPERTIES (
             |delta.feature.${TestWriterFeature.name} = 'supported',
             |delta.feature.${TestRemovableWriterFeature.name} = 'supported'
             |)""".stripMargin)

      val protocol = deltaLog.update().protocol
      assert(protocol === protocolWithFeatures(
        writerFeatures = Seq(
          AppendOnlyTableFeature,
          InvariantsTableFeature,
          TestWriterFeature,
          TestRemovableWriterFeature)))

      val command = AlterTableDropFeatureDeltaCommand(
        DeltaTableV2(spark, deltaLog.dataPath),
        TestRemovableWriterFeature.name)
      command.run(spark)

      assert(
        deltaLog.update().protocol === Protocol(
          minReaderVersion = 1,
          minWriterVersion = TABLE_FEATURES_MIN_WRITER_VERSION,
          readerFeatures = None,
          writerFeatures = Some(Set(
            TestWriterFeature.name,
            AppendOnlyTableFeature.name,
            InvariantsTableFeature.name))))
    }
  }

  test("Remove a non-removable feature") {
    withTempDir { dir =>
      val deltaLog = DeltaLog.forTable(spark, dir)
      sql(s"""CREATE TABLE delta.`${dir.getCanonicalPath}` (id bigint) USING delta
             |TBLPROPERTIES (
             |delta.feature.${TestWriterMetadataNoAutoUpdateFeature.name} = 'supported'
             |)""".stripMargin)

      val expectedProtocol = protocolWithFeatures(writerFeatures = Seq(
          TestWriterMetadataNoAutoUpdateFeature,
          AppendOnlyTableFeature,
          InvariantsTableFeature))
      assert(deltaLog.update().protocol === expectedProtocol)

      val command = AlterTableDropFeatureDeltaCommand(
        DeltaTableV2(spark, deltaLog.dataPath),
        TestWriterMetadataNoAutoUpdateFeature.name)

      val e = intercept[DeltaTableFeatureException] {
        command.run(spark)
      }
      checkError(
<<<<<<< HEAD
        exception = e,
=======
        e,
>>>>>>> b2339cb5
        "DELTA_FEATURE_DROP_NONREMOVABLE_FEATURE",
        parameters = Map("feature" -> TestWriterMetadataNoAutoUpdateFeature.name))
    }
  }

  test("Remove an implicit writer feature") {
    withTempDir { dir =>
      val deltaLog = DeltaLog.forTable(spark, dir)
      sql(s"""CREATE TABLE delta.`${dir.getCanonicalPath}` (id bigint) USING delta
             |TBLPROPERTIES (
             |delta.minWriterVersion = 2)""".stripMargin)

      assert(deltaLog.update().protocol === Protocol(minReaderVersion = 1, minWriterVersion = 2))

      // Try removing AppendOnly which is an implicitly supported feature (writer version 2).
      val command = AlterTableDropFeatureDeltaCommand(
        DeltaTableV2(spark, deltaLog.dataPath),
        AppendOnlyTableFeature.name)
      val e = intercept[DeltaTableFeatureException] {
        command.run(spark)
      }
      checkError(
<<<<<<< HEAD
        exception = e,
=======
        e,
>>>>>>> b2339cb5
        "DELTA_FEATURE_DROP_NONREMOVABLE_FEATURE",
        parameters = Map("feature" -> AppendOnlyTableFeature.name))
    }
  }

  test("Remove a feature not supported by the client") {
    withTempDir { dir =>
      val deltaLog = DeltaLog.forTable(spark, dir)
      sql(s"CREATE TABLE delta.`${dir.getCanonicalPath}` (id bigint) USING delta")

      assert(
        deltaLog.update().protocol === Protocol(
          minReaderVersion = 1,
          minWriterVersion = 2,
          readerFeatures = None,
          writerFeatures = None))

      val command = AlterTableDropFeatureDeltaCommand(
        DeltaTableV2(spark, deltaLog.dataPath),
        "NonSupportedFeature")

      val e = intercept[DeltaTableFeatureException] {
        command.run(spark)
      }
      checkError(
<<<<<<< HEAD
        exception = e,
=======
        e,
>>>>>>> b2339cb5
        "DELTA_FEATURE_DROP_UNSUPPORTED_CLIENT_FEATURE",
        parameters = Map("feature" -> "NonSupportedFeature"))
    }
  }

  for (withTableFeatures <- BOOLEAN_DOMAIN)
  test(s"Remove a feature not present in the protocol - withTableFeatures: $withTableFeatures") {
    withTempDir { dir =>
      val deltaLog = DeltaLog.forTable(spark, dir)
      sql(s"CREATE TABLE delta.`${dir.getCanonicalPath}` (id bigint) USING delta")

      assert(deltaLog.update().protocol === Protocol(
          minReaderVersion = 1,
          minWriterVersion = 2,
          readerFeatures = None,
          writerFeatures = None))

      val command = AlterTableDropFeatureDeltaCommand(
        DeltaTableV2(spark, deltaLog.dataPath),
        TestRemovableWriterFeature.name)

      val e = intercept[DeltaTableFeatureException] {
        command.run(spark)
      }
      checkError(
<<<<<<< HEAD
        exception = e,
=======
        e,
>>>>>>> b2339cb5
        "DELTA_FEATURE_DROP_FEATURE_NOT_PRESENT",
        parameters = Map("feature" -> TestRemovableWriterFeature.name))
    }
  }

  test("Reintroduce a feature after removing it") {
    withTempDir { dir =>
      val deltaLog = DeltaLog.forTable(spark, dir)
      sql(s"""CREATE TABLE delta.`${dir.getCanonicalPath}` (id bigint) USING delta
             |TBLPROPERTIES (
             |delta.feature.${TestRemovableWriterFeature.name} = 'supported'
             |)""".stripMargin)

      val expectedFeatures =
        Seq(AppendOnlyTableFeature, InvariantsTableFeature, TestRemovableWriterFeature)
      val protocol = deltaLog.update().protocol
      assert(protocol === protocolWithFeatures(writerFeatures = expectedFeatures))

      val command = AlterTableDropFeatureDeltaCommand(
        DeltaTableV2(spark, deltaLog.dataPath),
        TestRemovableWriterFeature.name)
      command.run(spark)
      assert(deltaLog.update().protocol === Protocol(1, 2))

      sql(s"""ALTER TABLE delta.`${dir.getCanonicalPath}` SET TBLPROPERTIES (
             |delta.feature.${TestRemovableWriterFeature.name} = 'supported'
             |)""".stripMargin)

      val expectedProtocolAfterReintroduction =
        protocolWithFeatures(writerFeatures = expectedFeatures)
      assert(deltaLog.update().protocol === expectedProtocolAfterReintroduction)
    }
  }

  test("Remove a feature which is a dependency of other features") {
    // TestRemovableWriterFeatureWithDependency has two dependencies:
    // 1. TestRemovableReaderWriterFeature
    // 2. TestRemovableWriterFeature
    withTempDir { dir =>
      val deltaLog = DeltaLog.forTable(spark, dir)
      // Scenario-1: Create a table with `TestRemovableWriterFeature` feature and validate that we
      // can drop it.
      sql(
        s"""CREATE TABLE delta.`${dir.getCanonicalPath}` (id bigint) USING delta
           |TBLPROPERTIES (
           |delta.feature.${TestRemovableWriterFeature.name} = 'supported'
           |)""".stripMargin)

      var protocol = deltaLog.update().protocol
      assert(protocol === protocolWithFeatures(writerFeatures = Seq(
        AppendOnlyTableFeature,
        InvariantsTableFeature,
        TestRemovableWriterFeature)))
      AlterTableDropFeatureDeltaCommand(
        DeltaTableV2(spark, deltaLog.dataPath),
        TestRemovableWriterFeature.name).run(spark)
      assert(deltaLog.update().protocol === Protocol(1, 2))

      // Scenario-2: Create a table with `TestRemovableWriterFeatureWithDependency` feature. This
      // will enable 2 dependent features also.
      sql(
        s"""ALTER TABLE delta.`${dir.getCanonicalPath}` SET TBLPROPERTIES (
           |delta.feature.${TestRemovableWriterFeatureWithDependency.name} = 'supported'
           |)""".stripMargin)
      protocol = deltaLog.update().protocol
      Seq(
        TestRemovableWriterFeatureWithDependency,
        TestRemovableReaderWriterFeature,
        TestRemovableWriterFeature
      ).foreach(f => assert(protocol.isFeatureSupported(f)))
      // Now we should not be able to drop `TestRemovableWriterFeature` as it is a dependency of
      // `TestRemovableWriterFeatureWithDependency`.
      // Although we should be able to drop `TestRemovableReaderWriterFeature` as it is not a
      // dependency of any other feature.
      val e1 = intercept[DeltaTableFeatureException] {
        AlterTableDropFeatureDeltaCommand(
          DeltaTableV2(spark, deltaLog.dataPath),
          TestRemovableWriterFeature.name).run(spark)
      }
      checkError(
<<<<<<< HEAD
        exception = e1,
=======
        e1,
>>>>>>> b2339cb5
        "DELTA_FEATURE_DROP_DEPENDENT_FEATURE",
        parameters = Map(
          "feature" -> TestRemovableWriterFeature.name,
          "dependentFeatures" -> TestRemovableWriterFeatureWithDependency.name))
      AlterTableDropFeatureDeltaCommand(
        DeltaTableV2(spark, deltaLog.dataPath),
        TestRemovableWriterFeatureWithDependency.name).run(spark)
      protocol = deltaLog.update().protocol
      assert(!protocol.isFeatureSupported(TestRemovableWriterFeatureWithDependency))
      assert(protocol.isFeatureSupported(TestRemovableWriterFeature))
      assert(protocol.isFeatureSupported(TestRemovableReaderWriterFeature))

      // Once the dependent feature is removed, we should be able to drop
      // `TestRemovableWriterFeature` also.
      AlterTableDropFeatureDeltaCommand(
        DeltaTableV2(spark, deltaLog.dataPath),
        TestRemovableWriterFeature.name).run(spark)
      protocol = deltaLog.update().protocol
      assert(!protocol.isFeatureSupported(TestRemovableWriterFeatureWithDependency))
      assert(!protocol.isFeatureSupported(TestRemovableWriterFeature))
      assert(protocol.isFeatureSupported(TestRemovableReaderWriterFeature))
    }
  }

  test(s"Truncate history while dropping a writer feature") {
    withTempDir { dir =>
      val table = s"delta.`${dir.getCanonicalPath}`"
      val deltaLog = DeltaLog.forTable(spark, dir)

      createTableWithFeature(
        deltaLog,
        feature = TestRemovableWriterFeature,
        featureProperty = TestRemovableWriterFeature.TABLE_PROP_KEY)

      val e = intercept[DeltaTableFeatureException] {
        sql(s"""ALTER TABLE $table
               |DROP FEATURE ${TestRemovableWriterFeature.name}
               |TRUNCATE HISTORY""".stripMargin)
      }
      checkError(
<<<<<<< HEAD
        exception = e,
=======
        e,
>>>>>>> b2339cb5
        "DELTA_FEATURE_DROP_HISTORY_TRUNCATION_NOT_ALLOWED",
        parameters = Map.empty)
    }
  }

  test("Try removing reader+writer feature but re-enable feature after disablement") {
    withTempDir { dir =>
      val clock = new ManualClock(System.currentTimeMillis())
      val deltaLog = DeltaLog.forTable(spark, dir, clock)

      createTableWithFeature(
        deltaLog,
        feature = TestRemovableReaderWriterFeature,
        featureProperty = TestRemovableReaderWriterFeature.TABLE_PROP_KEY)

      // Add some more commits.
      spark.range(0, 100).write.format("delta").mode("append").save(dir.getCanonicalPath)
      spark.range(100, 120).write.format("delta").mode("append").save(dir.getCanonicalPath)

      // First attempt should cleanup feature traces but fail with a message due to historical
      // log entries containing the feature.
      val e1 = intercept[DeltaTableFeatureException] {
        AlterTableDropFeatureDeltaCommand(
          DeltaTableV2(spark, deltaLog.dataPath),
          TestRemovableReaderWriterFeature.name).run(spark)
      }
      checkError(
<<<<<<< HEAD
        exception = e1,
=======
        e1,
>>>>>>> b2339cb5
        "DELTA_FEATURE_DROP_WAIT_FOR_RETENTION_PERIOD",
        parameters = Map(
          "feature" -> TestRemovableReaderWriterFeature.name,
          "logRetentionPeriodKey" -> "delta.logRetentionDuration",
          "logRetentionPeriod" -> "30 days",
          "truncateHistoryLogRetentionPeriod" -> truncateHistoryDefaultLogRetention.toString))

      // Advance clock.
      clock.advance(TimeUnit.DAYS.toMillis(1) + TimeUnit.MINUTES.toMillis(5))

      // Generate commit.
      spark.range(120, 140).write.format("delta").mode("append").save(dir.getCanonicalPath)

      // Add feature property again.
      val v2Table = DeltaTableV2(spark, deltaLog.dataPath)
      AlterTableSetPropertiesDeltaCommand(
        v2Table,
        Map(TestRemovableReaderWriterFeature.TABLE_PROP_KEY -> true.toString))
        .run(spark)

      // Feature was enabled again in the middle of the timeframe. The feature traces are
      // are cleaned up again and we get a new "Wait for retention period message."
      val e2 = intercept[DeltaTableFeatureException] {
        AlterTableDropFeatureDeltaCommand(
          table = DeltaTableV2(spark, deltaLog.dataPath),
          featureName = TestRemovableReaderWriterFeature.name,
          truncateHistory = true).run(spark)
        }

      checkError(
<<<<<<< HEAD
        exception = e2,
=======
        e2,
>>>>>>> b2339cb5
        "DELTA_FEATURE_DROP_WAIT_FOR_RETENTION_PERIOD",
        parameters = Map(
          "feature" -> TestRemovableReaderWriterFeature.name,
          "logRetentionPeriodKey" -> "delta.logRetentionDuration",
          "logRetentionPeriod" -> "30 days",
          "truncateHistoryLogRetentionPeriod" -> truncateHistoryDefaultLogRetention.toString))
    }
  }

  test("Remove reader+writer feature with shortened retention period") {
    withTempDir { dir =>
      val clock = new ManualClock(System.currentTimeMillis())
      val deltaLog = DeltaLog.forTable(spark, dir, clock)

      createTableWithFeature(
        deltaLog,
        feature = TestRemovableReaderWriterFeature,
        featureProperty = TestRemovableReaderWriterFeature.TABLE_PROP_KEY)

      // First attempt should cleanup feature traces but fail with a message due to historical
      // log entries containing the feature.
      val e1 = intercept[DeltaTableFeatureException] {
        AlterTableDropFeatureDeltaCommand(
          DeltaTableV2(spark, deltaLog.dataPath),
          TestRemovableReaderWriterFeature.name).run(spark)
      }
      checkError(
<<<<<<< HEAD
        exception = e1,
=======
        e1,
>>>>>>> b2339cb5
        "DELTA_FEATURE_DROP_WAIT_FOR_RETENTION_PERIOD",
        parameters = Map(
          "feature" -> TestRemovableReaderWriterFeature.name,
          "logRetentionPeriodKey" -> "delta.logRetentionDuration",
          "logRetentionPeriod" -> "30 days",
          "truncateHistoryLogRetentionPeriod" -> truncateHistoryDefaultLogRetention.toString))

      // Set retention period to a day.
      AlterTableSetPropertiesDeltaCommand(
        DeltaTableV2(spark, deltaLog.dataPath),
        Map(DeltaConfigs.LOG_RETENTION.key -> "1 DAY")).run(spark)

      // Metadata is not cleaned yet. Attempt should fail.
      val e2 = intercept[DeltaTableFeatureException] {
        AlterTableDropFeatureDeltaCommand(
          DeltaTableV2(spark, deltaLog.dataPath),
          TestRemovableReaderWriterFeature.name).run(spark)
      }
      checkError(
<<<<<<< HEAD
        exception = e2,
=======
        e2,
>>>>>>> b2339cb5
        "DELTA_FEATURE_DROP_HISTORICAL_VERSIONS_EXIST",
        parameters = Map(
          "feature" -> TestRemovableReaderWriterFeature.name,
          "logRetentionPeriodKey" -> "delta.logRetentionDuration",
          "logRetentionPeriod" -> "1 days",
          "truncateHistoryLogRetentionPeriod" -> truncateHistoryDefaultLogRetention.toString))

      spark.range(1, 100).write.format("delta").mode("append").save(dir.getCanonicalPath)

      // Pretend retention period has passed.
      clock.advance(
        deltaLog.deltaRetentionMillis(deltaLog.update().metadata) +
        TimeUnit.MINUTES.toMillis(5))

      // History is now clean. We should be able to remove the feature.
      AlterTableDropFeatureDeltaCommand(
        DeltaTableV2(spark, deltaLog.dataPath),
        TestRemovableReaderWriterFeature.name).run(spark)

      // Verify commits before the checkpoint are cleaned.
      val earliestExpectedCommitVersion = deltaLog.findEarliestReliableCheckpoint.get
      assert(getEarliestCommitVersion(deltaLog) === earliestExpectedCommitVersion)

      // Reader+writer feature is removed from the features set.
      val snapshot = deltaLog.update()
      assert(snapshot.protocol === Protocol(1, 2))
      assert(!snapshot.metadata.configuration
        .contains(TestRemovableReaderWriterFeature.TABLE_PROP_KEY))
      assertPropertiesAndShowTblProperties(deltaLog)
    }
  }

  test("Try removing reader+writer feature after restore") {
    withTempDir { dir =>
      val clock = new ManualClock(System.currentTimeMillis())
      val deltaLog = DeltaLog.forTable(spark, dir, clock)

      createTableWithFeature(
        deltaLog,
        feature = TestRemovableReaderWriterFeature,
        featureProperty = TestRemovableReaderWriterFeature.TABLE_PROP_KEY)

      val preRemovalVersion = deltaLog.update().version

      // Cleanup feature traces and throw message to wait retention period to expire.
      val e1 = intercept[DeltaTableFeatureException] {
        AlterTableDropFeatureDeltaCommand(
          DeltaTableV2(spark, deltaLog.dataPath),
          TestRemovableReaderWriterFeature.name).run(spark)
      }
      checkError(
<<<<<<< HEAD
        exception = e1,
=======
        e1,
>>>>>>> b2339cb5
        "DELTA_FEATURE_DROP_WAIT_FOR_RETENTION_PERIOD",
        parameters = Map(
          "feature" -> TestRemovableReaderWriterFeature.name,
          "logRetentionPeriodKey" -> "delta.logRetentionDuration",
          "logRetentionPeriod" -> "30 days",
          "truncateHistoryLogRetentionPeriod" -> truncateHistoryDefaultLogRetention.toString))

      // Add some more commits.
      spark.range(0, 100).write.format("delta").mode("append").save(dir.getCanonicalPath)
      spark.range(100, 120).write.format("delta").mode("append").save(dir.getCanonicalPath)

      // Restore table to an older version with feature traces.
      sql(s"RESTORE delta.`${deltaLog.dataPath}` TO VERSION AS OF $preRemovalVersion")

      // Drop command should detect that latest version has feature traces and run
      // preDowngrade again.
      val e2 = intercept[DeltaTableFeatureException] {
        AlterTableDropFeatureDeltaCommand(
          DeltaTableV2(spark, deltaLog.dataPath),
          TestRemovableReaderWriterFeature.name).run(spark)
      }
      checkError(
<<<<<<< HEAD
        exception = e2,
=======
        e2,
>>>>>>> b2339cb5
        "DELTA_FEATURE_DROP_WAIT_FOR_RETENTION_PERIOD",
        parameters = Map(
          "feature" -> TestRemovableReaderWriterFeature.name,
          "logRetentionPeriodKey" -> "delta.logRetentionDuration",
          "logRetentionPeriod" -> "30 days",
          "truncateHistoryLogRetentionPeriod" -> truncateHistoryDefaultLogRetention.toString))
    }
  }

  test("Remove reader+writer feature after unrelated metadata change") {
    withTempDir { dir =>
      val clock = new ManualClock(System.currentTimeMillis())
      val deltaLog = DeltaLog.forTable(spark, dir, clock)

      createTableWithFeature(
        deltaLog,
        feature = TestRemovableReaderWriterFeature,
        featureProperty = TestRemovableReaderWriterFeature.TABLE_PROP_KEY)

      // First attempt should cleanup feature traces but fail with a message due to historical
      // log entries containing the feature.
      val e1 = intercept[DeltaTableFeatureException] {
        AlterTableDropFeatureDeltaCommand(
          DeltaTableV2(spark, deltaLog.dataPath),
          TestRemovableReaderWriterFeature.name).run(spark)
      }
      checkError(
<<<<<<< HEAD
        exception = e1,
=======
        e1,
>>>>>>> b2339cb5
        "DELTA_FEATURE_DROP_WAIT_FOR_RETENTION_PERIOD",
        parameters = Map(
          "feature" -> TestRemovableReaderWriterFeature.name,
          "logRetentionPeriodKey" -> "delta.logRetentionDuration",
          "logRetentionPeriod" -> "30 days",
          "truncateHistoryLogRetentionPeriod" -> truncateHistoryDefaultLogRetention.toString))

      // Add some more commits.
      spark.range(0, 100).write.format("delta").mode("append").save(dir.getCanonicalPath)
      spark.range(100, 120).write.format("delta").mode("append").save(dir.getCanonicalPath)

      // Pretend retention period has passed.
      clock.advance(deltaLog.deltaRetentionMillis(deltaLog.update().metadata) +
        TimeUnit.MINUTES.toMillis(5))

      // Perform an unrelated metadata change.
      sql(s"ALTER TABLE delta.`${deltaLog.dataPath}` ADD COLUMN (value INT)")

      // The unrelated metadata change should not interfere with validation and we should
      // be able to downgrade the protocol.
      AlterTableDropFeatureDeltaCommand(
        DeltaTableV2(spark, deltaLog.dataPath),
        TestRemovableReaderWriterFeature.name).run(spark)

      // Verify commits before the checkpoint are cleaned.
      val earliestExpectedCommitVersion = deltaLog.findEarliestReliableCheckpoint.get
      assert(getEarliestCommitVersion(deltaLog) === earliestExpectedCommitVersion)
    }
  }

  for {
    withCatalog <- BOOLEAN_DOMAIN
    quoteWith <- if (withCatalog) Seq ("none", "single", "backtick") else Seq("none")
  } test(s"Drop feature DDL - withCatalog=$withCatalog, quoteWith=$quoteWith") {
    withTempDir { dir =>
      val table = if (withCatalog) "table" else s"delta.`${dir.getCanonicalPath}`"
      if (withCatalog) sql(s"DROP TABLE IF EXISTS $table")
      sql(
        s"""CREATE TABLE $table (id bigint) USING delta
           |TBLPROPERTIES (
           |delta.feature.${TestRemovableWriterFeature.name} = 'supported'
           |)""".stripMargin)

      val deltaLog = if (withCatalog) {
        DeltaLog.forTable(spark, TableIdentifier(table))
      } else {
        DeltaLog.forTable(spark, dir)
      }

      AlterTableSetPropertiesDeltaCommand(
        DeltaTableV2(spark, deltaLog.dataPath),
        Map(TestRemovableWriterFeature.TABLE_PROP_KEY -> "true")).run(spark)

      val protocol = deltaLog.update().protocol
      assert(protocol === protocolWithFeatures(writerFeatures = Seq(
        AppendOnlyTableFeature,
        InvariantsTableFeature,
        TestRemovableWriterFeature)))

      val logs = Log4jUsageLogger.track {
        val featureName = quoteWith match {
          case "none" => s"${TestRemovableWriterFeature.name}"
          case "single" => s"'${TestRemovableWriterFeature.name}'"
          case "backtick" => s"`${TestRemovableWriterFeature.name}`"
        }
        sql(s"ALTER TABLE $table DROP FEATURE $featureName")
        assert(deltaLog.update().protocol === Protocol(1, 2))
      }
      // Test that the write downgrade command was invoked.
      val expectedOpType = "delta.test.TestWriterFeaturePreDowngradeCommand"
      val blob = logs.collectFirst {
        case r if r.metric == MetricDefinitions.EVENT_TAHOE.name &&
          r.tags.get("opType").contains(expectedOpType) => r.blob
      }
      assert(blob.nonEmpty, s"Expecting an '$expectedOpType' event but didn't see any.")
    }
  }

  for {
    withCatalog <- BOOLEAN_DOMAIN
    quoteWith <- if (withCatalog) Seq("none", "single", "backtick") else Seq("none")
  } test(s"Drop feature DDL TRUNCATE HISTORY - withCatalog=$withCatalog, quoteWith=$quoteWith") {
    withTempDir { dir =>
      val table: String = if (withCatalog) {
        s"${spark.sessionState.catalog.getCurrentDatabase}.table"
      } else {
        s"delta.`${dir.getCanonicalPath}`"
      }
      if (withCatalog) sql(s"DROP TABLE IF EXISTS $table")
      sql(
        s"""CREATE TABLE $table (id bigint) USING delta
           |TBLPROPERTIES (
           |delta.feature.${TestRemovableReaderWriterFeature.name} = 'supported',
           |${TestRemovableReaderWriterFeature.TABLE_PROP_KEY} = "true",
           |${DeltaConfigs.TABLE_FEATURE_DROP_TRUNCATE_HISTORY_LOG_RETENTION.key} = "0 hours"
           |)""".stripMargin)

      // We need to use a Delta log object with the ManualClock created in this test instead of
      // the default SystemClock. However, we can't pass the Delta log to use directly in the SQL
      // command. Instead, we will
      //  1. Clear the Delta log cache to remove the log associated with table creation.
      //  2. Populate the Delta log cache with the Delta log object that has the ManualClock we
      //  want to use
      // TODO(c27kwan): Refactor this and provide a better way to control clocks in Delta tests.
      val clock = new ManualClock(System.currentTimeMillis())
      val deltaLog = if (withCatalog) {
        val tableIdentifier =
          TableIdentifier("table", Some(spark.sessionState.catalog.getCurrentDatabase))
        // We need to hack the Delta log cache with path based access to setup the right key.
        val path = DeltaLog.forTable(spark, tableIdentifier, clock).dataPath
        DeltaLog.clearCache()
        DeltaLog.forTable(spark, path, clock)
      } else {
        DeltaLog.clearCache()
        DeltaLog.forTable(spark, dir, clock)
      }

      val protocol = deltaLog.update().protocol
      assert(protocol === protocolWithFeatures(
        readerFeatures = Seq(TestRemovableReaderWriterFeature),
        writerFeatures = Seq(
          AppendOnlyTableFeature,
          InvariantsTableFeature,
          TestRemovableReaderWriterFeature)))

      val logs = Log4jUsageLogger.track {
        val featureName = quoteWith match {
          case "none" => s"${TestRemovableReaderWriterFeature.name}"
          case "single" => s"'${TestRemovableReaderWriterFeature.name}'"
          case "backtick" => s"`${TestRemovableReaderWriterFeature.name}`"
        }

        // Expect an exception when dropping a reader writer feature on a table that
        // still has traces of the feature.
        intercept[DeltaTableFeatureException] {
          sql(s"ALTER TABLE $table DROP FEATURE $featureName")
        }

        // Move past retention period.
        clock.advance(TimeUnit.HOURS.toMillis(1))

        sql(s"ALTER TABLE $table DROP FEATURE $featureName TRUNCATE HISTORY")
        assert(deltaLog.update().protocol === Protocol(1, 2))
      }

      // Validate the correct downgrade command was invoked.
      val expectedOpType = "delta.test.TestReaderWriterFeaturePreDowngradeCommand"
      val blob = logs.collectFirst {
        case r if r.metric == MetricDefinitions.EVENT_TAHOE.name &&
          r.tags.get("opType").contains(expectedOpType) => r.blob
      }
      assert(blob.nonEmpty, s"Expecting an '$expectedOpType' event but didn't see any.")
    }
  }

  protected def testProtocolVersionDowngrade(
      initialMinReaderVersion: Int,
      initialMinWriterVersion: Int,
      featuresToAdd: Seq[TableFeature],
      featuresToRemove: Seq[TableFeature],
      expectedDowngradedProtocol: Protocol,
      truncateHistory: Boolean = false): Unit = {
    withTempDir { dir =>
      val deltaLog = DeltaLog.forTable(spark, dir)

      spark.sql(s"""CREATE TABLE delta.`${dir.getCanonicalPath}` (id bigint) USING delta
                   |TBLPROPERTIES (
                   |delta.minReaderVersion = $initialMinReaderVersion,
                   |delta.minWriterVersion = $initialMinWriterVersion
                   |)""".stripMargin)

      // Upgrade protocol to table features.
      val newTBLProperties = featuresToAdd
        .map(f => s"delta.feature.${f.name}='supported'")
        .reduce(_ + ", " + _)
      spark.sql(
        s"""ALTER TABLE delta.`${dir.getPath}`
           |SET TBLPROPERTIES (
           |$newTBLProperties
           |)""".stripMargin)

      for (feature <- featuresToRemove) {
        AlterTableDropFeatureDeltaCommand(
          table = DeltaTableV2(spark, deltaLog.dataPath),
          featureName = feature.name,
          truncateHistory = truncateHistory).run(spark)
      }
      assert(deltaLog.update().protocol === expectedDowngradedProtocol)
    }
  }

  test("Downgrade protocol version (1, 4)") {
    testProtocolVersionDowngrade(
      initialMinReaderVersion = 1,
      initialMinWriterVersion = 4,
      featuresToAdd = Seq(TestRemovableWriterFeature),
      featuresToRemove = Seq(TestRemovableWriterFeature),
      expectedDowngradedProtocol = Protocol(1, 4))
  }

  // Initial minReader version is (2, 4), however, there are no legacy features that require
  // reader version 2. Therefore, the protocol version is downgraded to (1, 4).
  test("Downgrade protocol version (2, 4)") {
    testProtocolVersionDowngrade(
      initialMinReaderVersion = 2,
      initialMinWriterVersion = 4,
      featuresToAdd = Seq(TestRemovableWriterFeature),
      featuresToRemove = Seq(TestRemovableWriterFeature),
      expectedDowngradedProtocol = Protocol(1, 4))
  }

  // Version (2, 5) enables column mapping which is a reader+writer feature and requires (2, 5).
  // Therefore, to downgrade from table features we need at least (2, 5).
  test("Downgrade protocol version (2, 5)") {
    testProtocolVersionDowngrade(
      initialMinReaderVersion = 2,
      initialMinWriterVersion = 5,
      featuresToAdd = Seq(TestRemovableWriterFeature),
      featuresToRemove = Seq(TestRemovableWriterFeature),
      expectedDowngradedProtocol = Protocol(2, 5))
  }


  test("Downgrade protocol version (1, 1)") {
    testProtocolVersionDowngrade(
      initialMinReaderVersion = 1,
      initialMinWriterVersion = 1,
      featuresToAdd = Seq(TestRemovableWriterFeature),
      featuresToRemove = Seq(TestRemovableWriterFeature),
      expectedDowngradedProtocol = Protocol(1, 1))
  }

  test("Downgrade protocol version on table created with (3, 7)") {
    // When the table is initialized with table features there are no active (implicit) legacy
    // features. After removing the last table feature we downgrade back to (1, 1).
    testProtocolVersionDowngrade(
      initialMinReaderVersion = 3,
      initialMinWriterVersion = 7,
      featuresToAdd = Seq(TestRemovableWriterFeature),
      featuresToRemove = Seq(TestRemovableWriterFeature),
      expectedDowngradedProtocol = Protocol(1, 1))
  }

  test("Downgrade protocol version on table created with (1, 7)") {
    testProtocolVersionDowngrade(
      initialMinReaderVersion = 1,
      initialMinWriterVersion = 7,
      featuresToAdd = Seq(TestRemovableWriterFeature),
      featuresToRemove = Seq(TestRemovableWriterFeature),
      expectedDowngradedProtocol = Protocol(1, 1))
  }

  test("Protocol version downgrade on a table with table features and added legacy feature") {
    // Added legacy feature should be removed and the protocol should be downgraded to (2, 5).
    testProtocolVersionDowngrade(
      initialMinReaderVersion = 3,
      initialMinWriterVersion = 7,
      featuresToAdd =
        Seq(TestRemovableWriterFeature) ++ Protocol(2, 5).implicitlySupportedFeatures,
      featuresToRemove = Seq(TestRemovableWriterFeature),
      expectedDowngradedProtocol = Protocol(2, 5))

    // Added legacy feature should not be removed and the protocol should stay on (1, 7).
    testProtocolVersionDowngrade(
      initialMinReaderVersion = 1,
      initialMinWriterVersion = 7,
      featuresToAdd = Seq(TestRemovableWriterFeature, TestRemovableLegacyWriterFeature),
      featuresToRemove = Seq(TestRemovableWriterFeature),
      expectedDowngradedProtocol = Protocol(1, 7)
        .withFeature(TestRemovableLegacyWriterFeature))

    // Legacy feature was manually removed. Protocol should be downgraded to (1, 1).
    testProtocolVersionDowngrade(
      initialMinReaderVersion = 1,
      initialMinWriterVersion = 7,
      featuresToAdd = Seq(TestRemovableWriterFeature, TestRemovableLegacyWriterFeature),
      featuresToRemove = Seq(TestRemovableLegacyWriterFeature, TestRemovableWriterFeature),
      expectedDowngradedProtocol = Protocol(1, 1))

    // Start with writer table features and add a legacy reader+writer feature.
    testProtocolVersionDowngrade(
      initialMinReaderVersion = 1,
      initialMinWriterVersion = 7,
      featuresToAdd = Seq(TestRemovableWriterFeature, ColumnMappingTableFeature),
      featuresToRemove = Seq(TestRemovableWriterFeature),
      expectedDowngradedProtocol = Protocol(2, 7).withFeature(ColumnMappingTableFeature))

    // Remove reader+writer legacy feature as well.
    testProtocolVersionDowngrade(
      initialMinReaderVersion = 1,
      initialMinWriterVersion = 7,
      featuresToAdd = Seq(TestRemovableLegacyReaderWriterFeature, TestRemovableWriterFeature),
      featuresToRemove = Seq(TestRemovableLegacyReaderWriterFeature, TestRemovableWriterFeature),
      expectedDowngradedProtocol = Protocol(1, 1))
  }

  test("Protocol version is not downgraded when writer features exist") {
    testProtocolVersionDowngrade(
      initialMinReaderVersion = 1,
      initialMinWriterVersion = 7,
      featuresToAdd = Seq(TestRemovableWriterFeature, DomainMetadataTableFeature),
      featuresToRemove = Seq(TestRemovableWriterFeature),
      expectedDowngradedProtocol = protocolWithWriterFeature(DomainMetadataTableFeature))
  }

  test("Protocol version is not downgraded when multiple reader+writer features exist") {
    testProtocolVersionDowngrade(
      initialMinReaderVersion = 3,
      initialMinWriterVersion = 7,
      featuresToAdd = Seq(TestRemovableReaderWriterFeature, DeletionVectorsTableFeature),
      featuresToRemove = Seq(TestRemovableReaderWriterFeature),
      expectedDowngradedProtocol = protocolWithReaderFeature(DeletionVectorsTableFeature))
  }

  test("Protocol version is not downgraded when reader+writer features exist") {
    testProtocolVersionDowngrade(
      initialMinReaderVersion = 3,
      initialMinWriterVersion = 7,
      featuresToAdd = Seq(TestRemovableReaderWriterFeature, TestRemovableWriterFeature),
      featuresToRemove = Seq(TestRemovableWriterFeature),
      expectedDowngradedProtocol = protocolWithReaderFeature(TestRemovableReaderWriterFeature))
  }

  test("Can drop reader+writer feature when there is nothing to clean") {
    withTempPath { dir =>
      val clock = new ManualClock(System.currentTimeMillis())
      val targetLog = DeltaLog.forTable(spark, dir, clock)

      createTableWithFeature(
        targetLog,
        TestRemovableReaderWriterFeature,
        TestRemovableReaderWriterFeature.TABLE_PROP_KEY)

      sql(
        s"""ALTER TABLE delta.`${dir.getPath}` SET TBLPROPERTIES (
           |'${TestRemovableReaderWriterFeature.TABLE_PROP_KEY}'='false'
           |)""".stripMargin)

      // Pretend retention period has passed.
      val clockAdvanceMillis = DeltaConfigs.getMilliSeconds(truncateHistoryDefaultLogRetention)
      clock.advance(clockAdvanceMillis + TimeUnit.MINUTES.toMillis(5))

      // History is now clean. We should be able to remove the feature.
      AlterTableDropFeatureDeltaCommand(
        DeltaTableV2(spark, targetLog.dataPath),
        TestRemovableReaderWriterFeature.name,
        truncateHistory = true).run(spark)

      assert(targetLog.update().protocol == Protocol(1, 2))
    }
  }

  for (truncateHistory <- BOOLEAN_DOMAIN)
  test(s"Protocol version downgrade with Table Features - Basic test " +
      s"truncateHistory: ${truncateHistory}") {
    val expectedFeatures = Seq(RowTrackingFeature, DomainMetadataTableFeature)

    testProtocolVersionDowngrade(
      initialMinReaderVersion = 3,
      initialMinWriterVersion = 7,
      featuresToAdd = expectedFeatures :+ TestRemovableReaderWriterFeature,
      featuresToRemove = Seq(TestRemovableReaderWriterFeature),
      expectedDowngradedProtocol = Protocol(1, 7).withFeatures(expectedFeatures),
      truncateHistory = truncateHistory)
  }

  for (truncateHistory <- BOOLEAN_DOMAIN)
  test(s"Protocol version downgrade with Table Features - include legacy writer features: " +
      s"truncateHistory: ${truncateHistory}") {
    val expectedFeatures =
      Seq(DomainMetadataTableFeature, ChangeDataFeedTableFeature, AppendOnlyTableFeature)

    testProtocolVersionDowngrade(
      initialMinReaderVersion = 3,
      initialMinWriterVersion = 7,
      featuresToAdd = expectedFeatures :+ TestRemovableReaderWriterFeature,
      featuresToRemove = Seq(TestRemovableReaderWriterFeature),
      expectedDowngradedProtocol = Protocol(1, 7).withFeatures(expectedFeatures),
      truncateHistory = truncateHistory)
  }

  for (truncateHistory <- BOOLEAN_DOMAIN)
  test(s"Protocol version downgrade with Table Features - include legacy reader features: " +
    s"truncateHistory: ${truncateHistory}") {
    val expectedFeatures =
      Seq(DomainMetadataTableFeature, ChangeDataFeedTableFeature, ColumnMappingTableFeature)

    testProtocolVersionDowngrade(
      initialMinReaderVersion = 3,
      initialMinWriterVersion = 7,
      featuresToAdd = expectedFeatures :+ TestRemovableReaderWriterFeature,
      featuresToRemove = Seq(TestRemovableReaderWriterFeature),
      expectedDowngradedProtocol = Protocol(2, 7).withFeatures(expectedFeatures),
      truncateHistory = truncateHistory)
  }

  for (truncateHistory <- BOOLEAN_DOMAIN)
  test("Writer features that require history validation/truncation." +
      s" - truncateHistory: $truncateHistory") {
    withTempDir { dir =>
      val clock = new ManualClock(System.currentTimeMillis())
      val deltaLog = DeltaLog.forTable(spark, dir, clock)

      createTableWithFeature(deltaLog,
        TestRemovableWriterWithHistoryTruncationFeature,
        TestRemovableWriterWithHistoryTruncationFeature.TABLE_PROP_KEY)

      // Add some data.
      spark.range(100).write.format("delta").mode("overwrite").save(dir.getCanonicalPath)

      val e1 = intercept[DeltaTableFeatureException] {
        AlterTableDropFeatureDeltaCommand(
          DeltaTableV2(spark, deltaLog.dataPath),
          TestRemovableWriterWithHistoryTruncationFeature.name).run(spark)
      }
      checkError(
<<<<<<< HEAD
        exception = e1,
=======
        e1,
>>>>>>> b2339cb5
        "DELTA_FEATURE_DROP_WAIT_FOR_RETENTION_PERIOD",
        parameters = Map(
          "feature" -> TestRemovableWriterWithHistoryTruncationFeature.name,
          "logRetentionPeriodKey" -> "delta.logRetentionDuration",
          "logRetentionPeriod" -> "30 days",
          "truncateHistoryLogRetentionPeriod" -> "24 hours"))

      // Pretend retention period has passed.
      val clockAdvanceMillis = if (truncateHistory) {
        DeltaConfigs.getMilliSeconds(truncateHistoryDefaultLogRetention)
      } else {
        deltaLog.deltaRetentionMillis(deltaLog.update().metadata)
      }
      clock.advance(clockAdvanceMillis + TimeUnit.MINUTES.toMillis(5))

      AlterTableDropFeatureDeltaCommand(
        table = DeltaTableV2(spark, deltaLog.dataPath),
        featureName = TestRemovableWriterWithHistoryTruncationFeature.name,
        truncateHistory = truncateHistory).run(spark)

      assert(deltaLog.update().protocol === Protocol(1, 2))
    }
  }

  private def dropV2CheckpointsTableFeature(spark: SparkSession, log: DeltaLog): Unit = {
    spark.sql(s"ALTER TABLE delta.`${log.dataPath}` DROP FEATURE " +
      s"`${V2CheckpointTableFeature.name}`")
  }

  private def testV2CheckpointTableFeatureDrop(
      v2CheckpointFormat: V2Checkpoint.Format,
      withInitialV2Checkpoint: Boolean,
      forceMultiPartCheckpoint: Boolean = false): Unit = {
    var confs = Seq(
      DeltaConfigs.CHECKPOINT_POLICY.defaultTablePropertyKey -> CheckpointPolicy.V2.name,
      DeltaSQLConf.CHECKPOINT_V2_TOP_LEVEL_FILE_FORMAT.key -> v2CheckpointFormat.name
    )
    val expectedClassicCheckpointType = if (forceMultiPartCheckpoint) {
      confs :+= DeltaSQLConf.DELTA_CHECKPOINT_PART_SIZE.key -> "1"
      CheckpointInstance.Format.WITH_PARTS
    } else {
      CheckpointInstance.Format.SINGLE
    }
    withSQLConf(confs: _*) {
      withTempPath { dir =>
        val clock = new ManualClock(System.currentTimeMillis())
        val targetLog = DeltaLog.forTable(spark, dir, clock)
        val defaultRetentionPeriod =
          DeltaConfigs.LOG_RETENTION.fromMetaData(targetLog.update().metadata).toString

        val targetDF = spark.range(start = 0, end = 100, step = 1, numPartitions = 2)
        targetDF.write.format("delta").save(dir.toString)

        val initialCheckpointCount = if (withInitialV2Checkpoint) 1 else 0

        if (withInitialV2Checkpoint) {
          // Create a v2 checkpoint.
          targetLog.checkpoint()
        }

        // Assert that the current checkpointing policy requires v2 checkpoint support.
        val preDowngradeSnapshot = targetLog.update()
        assert(
          DeltaConfigs.CHECKPOINT_POLICY
            .fromMetaData(preDowngradeSnapshot.metadata)
            .needsV2CheckpointSupport)
        val checkpointFiles = targetLog.listFrom(0).filter(FileNames.isCheckpointFile)
        assert(checkpointFiles.length == initialCheckpointCount)
        checkpointFiles.foreach { f =>
          assert(CheckpointInstance(f.getPath).format == CheckpointInstance.Format.V2)
        }

        // Dropping the feature should fail because
        // 1. The checkpointing policy in metadata requires v2 checkpoint support.
        // 2. Also, when initialCheckpointCount = true, there is a v2 checkpoint.
        val e1 = intercept[DeltaTableFeatureException] {
          dropV2CheckpointsTableFeature(spark, targetLog)
        }
        checkError(
<<<<<<< HEAD
          exception = e1,
=======
          e1,
>>>>>>> b2339cb5
          "DELTA_FEATURE_DROP_WAIT_FOR_RETENTION_PERIOD",
          parameters = Map(
            "feature" -> V2CheckpointTableFeature.name,
            "logRetentionPeriodKey" -> "delta.logRetentionDuration",
            "logRetentionPeriod" -> defaultRetentionPeriod,
            "truncateHistoryLogRetentionPeriod" -> truncateHistoryDefaultLogRetention.toString))

        val postCleanupCheckpointFiles =
          targetLog.listFrom(0).filter(FileNames.isCheckpointFile).toList

        // Assert that a new classic checkpoint has been created.
        val uniqueCheckpointCount = postCleanupCheckpointFiles
          .drop(initialCheckpointCount)
          .map { checkpointFile =>
            val checkpointInstance = CheckpointInstance(checkpointFile.getPath)

            assert(checkpointInstance.format == expectedClassicCheckpointType)

            checkpointInstance.version
          }
          // Count a multi-part checkpoint as a single checkpoint.
          .toSet.size
        // Drop feature command generates one classic checkpoints after v2 checkpoint cleanup.
        val expectedClassicCheckpointCount = 1
        assert(uniqueCheckpointCount == expectedClassicCheckpointCount)

        spark.range(100, 120).write.format("delta").mode("append").save(dir.getCanonicalPath)

        // V2 Checkpoint related traces have not been cleaned up yet. Attempt should fail.
        val e2 = intercept[DeltaTableFeatureException] {
          dropV2CheckpointsTableFeature(spark, targetLog)
        }
        checkError(
<<<<<<< HEAD
          exception = e2,
=======
          e2,
>>>>>>> b2339cb5
          "DELTA_FEATURE_DROP_HISTORICAL_VERSIONS_EXIST",
          parameters = Map(
            "feature" -> V2CheckpointTableFeature.name,
            "logRetentionPeriodKey" -> "delta.logRetentionDuration",
            "logRetentionPeriod" -> defaultRetentionPeriod,
            "truncateHistoryLogRetentionPeriod" -> truncateHistoryDefaultLogRetention.toString))

        // Pretend retention period has passed.
        clock.advance(
          targetLog.deltaRetentionMillis(targetLog.update().metadata) +
            TimeUnit.MINUTES.toMillis(5))

        // History is now clean. We should be able to remove the feature.
        dropV2CheckpointsTableFeature(spark, targetLog)

        val postDowngradeSnapshot = targetLog.update()
        val protocol = postDowngradeSnapshot.protocol
        assert(!protocol.readerFeatureNames.contains(V2CheckpointTableFeature.name))
        assert(
          !DeltaConfigs.CHECKPOINT_POLICY
            .fromMetaData(postDowngradeSnapshot.metadata)
            .needsV2CheckpointSupport)
        assert(targetLog.listFrom(0).filter(FileNames.isCheckpointFile).forall { f =>
          CheckpointInstance(f.getPath).format == expectedClassicCheckpointType
        })
      }
    }
  }

  for (
    v2CheckpointFormat <- V2Checkpoint.Format.ALL;
    withInitialV2Checkpoint <- BOOLEAN_DOMAIN)
  test(s"Remove v2 Checkpoints Feature [v2CheckpointFormat: ${v2CheckpointFormat.name}; " +
      s"withInitialV2Checkpoint: $withInitialV2Checkpoint; forceMultiPartCheckpoint: false]") {
    testV2CheckpointTableFeatureDrop(v2CheckpointFormat, withInitialV2Checkpoint)
  }

  test(
    s"Remove v2 Checkpoints Feature [v2CheckpointFormat: ${V2Checkpoint.Format.PARQUET.name}; " +
      s"withInitialV2Checkpoint: true; forceMultiPartCheckpoint: true]") {
    testV2CheckpointTableFeatureDrop(V2Checkpoint.Format.PARQUET, true, true)
  }

  private def testRemoveVacuumProtocolCheckTableFeature(
      enableFeatureInitially: Boolean,
      additionalTableProperties: Seq[(String, String)] = Seq.empty,
      downgradeFailsWithException: Option[String] = None,
      featureExpectedAtTheEnd: Boolean = false): Unit = {
    val featureName = VacuumProtocolCheckTableFeature.name
    withTempDir { dir =>
      val deltaLog = DeltaLog.forTable(spark, dir)
      val finalAdditionalTableProperty = if (enableFeatureInitially) {
        additionalTableProperties ++
          Seq((s"$FEATURE_PROP_PREFIX${featureName}", "supported"))
      } else {
        additionalTableProperties
      }
      var additionalTablePropertyString =
        finalAdditionalTableProperty.map { case (k, v) => s"'$k' = '$v'" }.mkString(", ")
      if (additionalTablePropertyString.nonEmpty) {
        additionalTablePropertyString = s", $additionalTablePropertyString"
      }
      sql(
        s"""CREATE TABLE delta.`${deltaLog.dataPath}` (id bigint) USING delta
           |TBLPROPERTIES (
           |  delta.minReaderVersion = $TABLE_FEATURES_MIN_READER_VERSION,
           |  delta.minWriterVersion = $TABLE_FEATURES_MIN_WRITER_VERSION
           |  $additionalTablePropertyString
           |)""".stripMargin)

      val protocol = deltaLog.update().protocol
      assert(protocol.minReaderVersion ==
        (if (enableFeatureInitially) TABLE_FEATURES_MIN_READER_VERSION else 1))
      assert(protocol.minWriterVersion ==
        (if (enableFeatureInitially) TABLE_FEATURES_MIN_WRITER_VERSION else 1))
      assert(protocol.readerFeatures.isDefined === enableFeatureInitially)
      downgradeFailsWithException match {
        case Some(exceptionClass) =>
          val e = intercept[DeltaTableFeatureException] {
            AlterTableDropFeatureDeltaCommand(DeltaTableV2(spark, deltaLog.dataPath), featureName)
              .run(spark)
          }
          assert(e.getErrorClass == exceptionClass)
        case None =>
          AlterTableDropFeatureDeltaCommand(DeltaTableV2(spark, deltaLog.dataPath), featureName)
            .run(spark)
      }
      val latestProtocolReaderFeatures = deltaLog.update().protocol.readerFeatures.getOrElse(Set())
      assert(
        latestProtocolReaderFeatures.contains(VacuumProtocolCheckTableFeature.name) ===
          featureExpectedAtTheEnd)
      assertPropertiesAndShowTblProperties(deltaLog, tableHasFeatures = featureExpectedAtTheEnd)
    }
  }

  test("Remove VacuumProtocolCheckTableFeature when it was enabled") {
    testRemoveVacuumProtocolCheckTableFeature(enableFeatureInitially = true)
  }

  test("Removing VacuumProtocolCheckTableFeature should fail when dependent feature " +
      "Coordinated Commits is enabled") {
    testRemoveVacuumProtocolCheckTableFeature(
      enableFeatureInitially = true,
      additionalTableProperties = Seq(
        (s"$FEATURE_PROP_PREFIX${CoordinatedCommitsTableFeature.name}", "supported")),
      downgradeFailsWithException = Some("DELTA_FEATURE_DROP_DEPENDENT_FEATURE"),
      featureExpectedAtTheEnd = true)
  }

  test("Removing VacuumProtocolCheckTableFeature should fail when it is not enabled") {
    testRemoveVacuumProtocolCheckTableFeature(
      enableFeatureInitially = false,
      downgradeFailsWithException = Some("DELTA_FEATURE_DROP_FEATURE_NOT_PRESENT")
    )
  }

  private def validateICTRemovalMetrics(
      usageLogs: Seq[UsageRecord],
      expectEnablementProperty: Boolean,
      expectProvenanceTimestampProperty: Boolean,
      expectProvenanceVersionProperty: Boolean): Unit = {
    val dropFeatureBlob = usageLogs
      .find(_.tags.get("opType").contains("delta.inCommitTimestampFeatureRemovalMetrics"))
      .getOrElse(fail("Expected a log for inCommitTimestampFeatureRemovalMetrics"))
    val blob = JsonUtils.fromJson[Map[String, String]](dropFeatureBlob.blob)
    assert(blob.contains("downgradeTimeMs"))
    val traceRemovalNeeded = expectEnablementProperty || expectProvenanceTimestampProperty ||
      expectProvenanceVersionProperty
    assert(blob.get("traceRemovalNeeded").contains(traceRemovalNeeded.toString))
    assert(blob
      .get(DeltaConfigs.IN_COMMIT_TIMESTAMPS_ENABLED.key)
      .contains(expectEnablementProperty.toString))
    assert(blob
      .get(DeltaConfigs.IN_COMMIT_TIMESTAMP_ENABLEMENT_TIMESTAMP.key)
      .contains(expectProvenanceTimestampProperty.toString))
    assert(blob
      .get(DeltaConfigs.IN_COMMIT_TIMESTAMP_ENABLEMENT_VERSION.key)
      .contains(expectProvenanceVersionProperty.toString))
  }

  test("drop InCommitTimestamp -- ICT enabled from commit 0") {
    withTempDir { dir =>
      val featureEnablementKey = DeltaConfigs.IN_COMMIT_TIMESTAMPS_ENABLED.key
      spark.sql(s"CREATE TABLE delta.`${dir.getCanonicalPath}` (id bigint) USING delta" +
        s" TBLPROPERTIES ('${featureEnablementKey}' = 'true')")
      val deltaLog = DeltaLog.forTable(spark, dir)
      val featurePropertyKey = InCommitTimestampTableFeature.name

      val usageLogs = Log4jUsageLogger.track {
        AlterTableDropFeatureDeltaCommand(
            DeltaTableV2(spark, deltaLog.dataPath),
            featurePropertyKey)
          .run(spark)
      }

      val snapshot = deltaLog.update()
      // Writer feature is removed from the writer features set.
      assert(!snapshot.protocol.writerFeatureNames.contains(featurePropertyKey))
      assert(!DeltaConfigs.IN_COMMIT_TIMESTAMPS_ENABLED.fromMetaData(snapshot.metadata))
      validateICTRemovalMetrics(
        usageLogs,
        expectEnablementProperty = true,
        expectProvenanceTimestampProperty = false,
        expectProvenanceVersionProperty = false)

      // Running the command again should throw an exception.
      val e = intercept[DeltaTableFeatureException] {
        AlterTableDropFeatureDeltaCommand(
            DeltaTableV2(spark, deltaLog.dataPath),
            featurePropertyKey)
          .run(spark)
      }
      assert(e.getErrorClass == "DELTA_FEATURE_DROP_FEATURE_NOT_PRESENT")
    }
  }

  test("drop InCommitTimestamp -- ICT enabled after commit 0") {
    withTempDir { dir =>
      val featureEnablementKey = DeltaConfigs.IN_COMMIT_TIMESTAMPS_ENABLED.key
      val featurePropertyKey = InCommitTimestampTableFeature.name
      sql(s"CREATE TABLE delta.`${dir.getCanonicalPath}` (id bigint) USING delta " +
        s"TBLPROPERTIES ('${featureEnablementKey}' = 'false')")
      val deltaLog = DeltaLog.forTable(spark, dir)
      assert(!deltaLog.snapshot.metadata.configuration.contains(featurePropertyKey))

      sql(s"ALTER TABLE delta.`${dir.getCanonicalPath}` " +
        s"SET TBLPROPERTIES ('${featureEnablementKey}' = 'true')")
      val snapshotV1 = deltaLog.update()
      assert(snapshotV1.protocol.writerFeatureNames.contains(featurePropertyKey))
      assert(snapshotV1.metadata.configuration.contains(featureEnablementKey))
      val ictProvenanceProperties = Seq(
        DeltaConfigs.IN_COMMIT_TIMESTAMP_ENABLEMENT_VERSION.key,
        DeltaConfigs.IN_COMMIT_TIMESTAMP_ENABLEMENT_TIMESTAMP.key)
      ictProvenanceProperties.foreach(prop =>
        assert(snapshotV1.metadata.configuration.contains(prop)))

      val usageLogs = Log4jUsageLogger.track {
        AlterTableDropFeatureDeltaCommand(
            DeltaTableV2(spark, deltaLog.dataPath),
            featurePropertyKey)
          .run(spark)
      }

      val snapshot = deltaLog.update()
      // Writer feature is removed from the writer features set.
      assert(!snapshot.protocol.writerFeatureNames.contains(featurePropertyKey))
      assert(!DeltaConfigs.IN_COMMIT_TIMESTAMPS_ENABLED.fromMetaData(snapshot.metadata))
      // The provenance properties should also have been removed.
      ictProvenanceProperties.foreach(prop =>
        assert(!snapshot.metadata.configuration.contains(prop)))
      validateICTRemovalMetrics(
        usageLogs,
        expectEnablementProperty = true,
        expectProvenanceTimestampProperty = true,
        expectProvenanceVersionProperty = true)
    }
  }

  test("drop InCommitTimestamp --- only one table property") {
    withTempDir { dir =>
      // Dropping the ICT table feature should also remove any ICT provenance
      // table properties even when the ICT enablement table property is not present.
      spark.sql(
        s"CREATE TABLE delta.`${dir.getCanonicalPath}` (id bigint) USING delta" +
          s" TBLPROPERTIES ('${DeltaConfigs.IN_COMMIT_TIMESTAMPS_ENABLED.key}' = 'true')")
      val deltaLog = DeltaLog.forTable(spark, dir)
      // Remove the enablement property.
      AlterTableUnsetPropertiesDeltaCommand(
        DeltaTableV2(spark, deltaLog.dataPath),
        Seq(DeltaConfigs.IN_COMMIT_TIMESTAMPS_ENABLED.key),
        ifExists = true).run(spark)
      // Set the IN_COMMIT_TIMESTAMP_ENABLEMENT_VERSION property.
      AlterTableSetPropertiesDeltaCommand(
        DeltaTableV2(spark, deltaLog.dataPath),
        Map(DeltaConfigs.IN_COMMIT_TIMESTAMP_ENABLEMENT_VERSION.key -> "1")).run(spark)
      val snapshot1 = deltaLog.update()
      assert(snapshot1.protocol.writerFeatureNames.contains(InCommitTimestampTableFeature.name))
      // Ensure that the enablement property is not set.
      assert(!DeltaConfigs.IN_COMMIT_TIMESTAMPS_ENABLED.fromMetaData(snapshot1.metadata))
      assert(snapshot1.metadata.configuration.contains(
        DeltaConfigs.IN_COMMIT_TIMESTAMP_ENABLEMENT_VERSION.key))

      val usageLogs = Log4jUsageLogger.track {
        AlterTableDropFeatureDeltaCommand(
          DeltaTableV2(spark, deltaLog.dataPath),
          InCommitTimestampTableFeature.name)
          .run(spark)
      }
      val snapshot2 = deltaLog.update()
      assert(!snapshot2.protocol.writerFeatureNames.contains(InCommitTimestampTableFeature.name))
      assert(!DeltaConfigs.IN_COMMIT_TIMESTAMPS_ENABLED.fromMetaData(snapshot2.metadata))
      assert(!snapshot2.metadata.configuration.contains(
        DeltaConfigs.IN_COMMIT_TIMESTAMP_ENABLEMENT_VERSION.key))
      validateICTRemovalMetrics(
        usageLogs,
        expectEnablementProperty = false,
        expectProvenanceTimestampProperty = false,
        expectProvenanceVersionProperty = true)
    }
  }

  test("drop InCommitTimestamp --- no table property") {
    withTempDir { dir =>
      spark.sql(
        s"CREATE TABLE delta.`${dir.getCanonicalPath}` (id bigint) USING delta" +
          s" TBLPROPERTIES ('${DeltaConfigs.IN_COMMIT_TIMESTAMPS_ENABLED.key}' = 'true')")
      val deltaLog = DeltaLog.forTable(spark, dir)
      // Remove the enablement property.
      AlterTableUnsetPropertiesDeltaCommand(
        DeltaTableV2(spark, deltaLog.dataPath),
        Seq(DeltaConfigs.IN_COMMIT_TIMESTAMPS_ENABLED.key),
        ifExists = true).run(spark)

      val usageLogs = Log4jUsageLogger.track {
        AlterTableDropFeatureDeltaCommand(
          DeltaTableV2(spark, deltaLog.dataPath),
          InCommitTimestampTableFeature.name)
          .run(spark)
      }
      val snapshot = deltaLog.update()
      assert(!snapshot.protocol.writerFeatureNames.contains(InCommitTimestampTableFeature.name))
      assert(!DeltaConfigs.IN_COMMIT_TIMESTAMPS_ENABLED.fromMetaData(snapshot.metadata))
      validateICTRemovalMetrics(
        usageLogs,
        expectEnablementProperty = false,
        expectProvenanceTimestampProperty = false,
        expectProvenanceVersionProperty = false)
    }
  }

  // ---- Coordinated Commits Drop Feature Tests ----
  private def setUpCoordinatedCommitsTable(dir: File, mcBuilder: CommitCoordinatorBuilder): Unit = {
    CommitCoordinatorProvider.clearNonDefaultBuilders()
    CommitCoordinatorProvider.registerBuilder(mcBuilder)
    val tablePath = dir.getAbsolutePath
    val log = DeltaLog.forTable(spark, tablePath)
    val fs = log.logPath.getFileSystem(log.newDeltaHadoopConf())
    val commitCoordinatorConf =
      Map(DeltaConfigs.COORDINATED_COMMITS_COORDINATOR_NAME.key -> mcBuilder.getName)
    val newMetadata = Metadata().copy(configuration = commitCoordinatorConf)
    log.startTransaction().commitManually(newMetadata)
    assert(log.unsafeVolatileSnapshot.version === 0)
    assert(log.unsafeVolatileSnapshot.metadata.coordinatedCommitsCoordinatorName ===
      Some(mcBuilder.getName))
    assert(log.unsafeVolatileSnapshot.tableCommitCoordinatorClientOpt.nonEmpty)
    assert(log.unsafeVolatileSnapshot.metadata.coordinatedCommitsTableConf === Map.empty)
    // upgrade commit always filesystem based
    assert(fs.exists(FileNames.unsafeDeltaFile(log.logPath, 0)))

    // Do a couple of commits on the coordinated-commits table
    (1 to 2).foreach { version =>
      log.startTransaction()
        .commitManually(DeltaTestUtils.createTestAddFile(s"$version"))
      assert(log.unsafeVolatileSnapshot.version === version)
      assert(log.unsafeVolatileSnapshot.tableCommitCoordinatorClientOpt.nonEmpty)
      assert(log.unsafeVolatileSnapshot.metadata.coordinatedCommitsCoordinatorName.nonEmpty)
      assert(log.unsafeVolatileSnapshot.metadata.coordinatedCommitsCoordinatorConf === Map.empty)
      assert(log.unsafeVolatileSnapshot.metadata.coordinatedCommitsTableConf === Map.empty)
    }
  }

  private def validateCoordinatedCommitsDropLogs(
      usageLogs: Seq[UsageRecord],
      expectTablePropertiesPresent: Boolean,
      expectUnbackfilledCommitsPresent: Boolean,
      exceptionMessageOpt: Option[String] = None): Unit = {
    val dropFeatureBlob = usageLogs
      .find(_.tags.get("opType").contains("delta.coordinatedCommitsFeatureRemovalMetrics"))
      .getOrElse(fail("Expected a log for coordinatedCommitsFeatureRemovalMetrics"))
    val blob = JsonUtils.fromJson[Map[String, String]](dropFeatureBlob.blob)
    assert(blob.contains("downgradeTimeMs"))
    val expectTraceRemovalNeeded = expectTablePropertiesPresent || expectUnbackfilledCommitsPresent
    assert(blob.get("traceRemovalNeeded").contains(expectTraceRemovalNeeded.toString))
    Seq(
        DeltaConfigs.COORDINATED_COMMITS_COORDINATOR_NAME.key,
        DeltaConfigs.COORDINATED_COMMITS_TABLE_CONF.key).foreach { prop =>
      assert(blob.get(prop).contains(expectTablePropertiesPresent.toString))
    }
    // COORDINATED_COMMITS_COORDINATOR_CONF is not used by "in-memory" commit coordinator.
    assert(blob
      .get("postDisablementUnbackfilledCommitsPresent")
      .contains(expectUnbackfilledCommitsPresent.toString))
    assert(
      blob.get(DeltaConfigs.COORDINATED_COMMITS_COORDINATOR_CONF.key).contains("false"))
    assert(blob.get("traceRemovalSuccess").contains(exceptionMessageOpt.isEmpty.toString))
    exceptionMessageOpt.foreach { exceptionMessage =>
      assert(blob.get("traceRemovalException").contains(exceptionMessage))
    }
  }

  test("basic coordinated commits feature drop") {
    withTempDir { dir =>
      val mcBuilder = TrackingInMemoryCommitCoordinatorBuilder(batchSize = 1000)
      setUpCoordinatedCommitsTable(dir, mcBuilder)
      val log = DeltaLog.forTable(spark, dir)
      val usageLogs = Log4jUsageLogger.track {
        AlterTableDropFeatureDeltaCommand(
          DeltaTableV2(spark, log.dataPath),
          CoordinatedCommitsTableFeature.name)
          .run(spark)
      }
      val snapshot = log.update()
      assert(!CoordinatedCommitsUtils.TABLE_PROPERTY_KEYS.exists(
        snapshot.metadata.configuration.contains(_)))
      assert(!snapshot.protocol.writerFeatures.exists(
        _.contains(CoordinatedCommitsTableFeature.name)))
      validateCoordinatedCommitsDropLogs(
        usageLogs, expectTablePropertiesPresent = true, expectUnbackfilledCommitsPresent = false)
    }
  }

  test("backfill failure during coordinated commits feature drop") {
    withTempDir { dir =>
      var shouldFailBackfill = true
      val alternatingFailureBackfillClient =
        new TrackingCommitCoordinatorClient(new InMemoryCommitCoordinator(1000) {
          override def backfillToVersion(
              logStore: LogStore,
              hadoopConf: Configuration,
              tableDesc: TableDescriptor,
              startVersion: Long,
              endVersionOpt: java.lang.Long): Unit = {
            // Backfill fails on every other attempt.
            if (shouldFailBackfill) {
              shouldFailBackfill = !shouldFailBackfill
              throw new IllegalStateException("backfill failed")
            } else {
              super.backfillToVersion(
                logStore,
                hadoopConf,
                tableDesc,
                startVersion,
                endVersionOpt)
            }
          }
        })
      val mcBuilder =
        TrackingInMemoryCommitCoordinatorBuilder(100, Some(alternatingFailureBackfillClient))
      setUpCoordinatedCommitsTable(dir, mcBuilder)
      val log = DeltaLog.forTable(spark, dir)
      val usageLogs = Log4jUsageLogger.track {
        val e = intercept[IllegalStateException] {
          AlterTableDropFeatureDeltaCommand(
            DeltaTableV2(spark, log.dataPath),
            CoordinatedCommitsTableFeature.name)
            .run(spark)
        }

        assert(e.getMessage.contains("backfill failed"))
      }
      validateCoordinatedCommitsDropLogs(
        usageLogs,
        expectTablePropertiesPresent = true,
        expectUnbackfilledCommitsPresent = false,
        exceptionMessageOpt = Some("backfill failed"))
      def backfilledCommitExists(v: Long): Boolean = {
        val fs = log.logPath.getFileSystem(log.newDeltaHadoopConf())
        fs.exists(FileNames.unsafeDeltaFile(log.logPath, v))
      }
      // Backfill of the commit which disables coordinated commits failed.
      assert(!backfilledCommitExists(3))
      // The commit coordinator still tracks the commit that disables it.
      val commitsFromCommitCoordinator =
        log.snapshot.tableCommitCoordinatorClientOpt.get.getCommits(Some(3L))
      assert(commitsFromCommitCoordinator.getCommits.asScala.exists(_.getVersion == 3))
      // The next drop attempt will also trigger an explicit backfill.
      val usageLogs2 = Log4jUsageLogger.track {
        AlterTableDropFeatureDeltaCommand(
          DeltaTableV2(spark, log.dataPath),
          CoordinatedCommitsTableFeature.name)
          .run(spark)
      }
      validateCoordinatedCommitsDropLogs(
        usageLogs2, expectTablePropertiesPresent = false, expectUnbackfilledCommitsPresent = true)
      val snapshot = log.update()
      assert(snapshot.version === 4)
      assert(backfilledCommitExists(3))
      // The protocol downgrade commit is performed through logstore directly.
      assert(backfilledCommitExists(4))
      assert(!CoordinatedCommitsUtils.TABLE_PROPERTY_KEYS.exists(
          snapshot.metadata.configuration.contains(_)))
      assert(!snapshot.protocol.writerFeatures.exists(
        _.contains(CoordinatedCommitsTableFeature.name)))
    }
  }
  // ---- End Coordinated Commits Drop Feature Tests ----

  // Create a table for testing that has an unsupported feature.
  private def withTestTableWithUnsupportedWriterFeature(
      emptyTable: Boolean)(testCode: String => Unit): Unit = {
    val tableName = "test_table"
    withTable(tableName) {
      if (emptyTable) {
        sql(s"CREATE TABLE $tableName(id INT) USING DELTA")
      } else {
        sql(s"CREATE TABLE $tableName USING DELTA AS SELECT 1 AS id")
      }

      sql(s"""ALTER TABLE $tableName
              SET TBLPROPERTIES ('delta.minReaderVersion' = '3', 'delta.minWriterVersion' = '7')""")

      val deltaLogPath = DeltaLog.forTable(spark, TableIdentifier(tableName)).logPath
        .toString.stripPrefix("file:")

      // scalastyle:off
      val commitJson =
        """{"metaData":{"id":"testId","format":{"provider":"parquet","options":{}},"schemaString":"{\"type\":\"struct\",\"fields\":[{\"name\":\"id\",\"type\":\"integer\",\"nullable\":true,\"metadata\":{}}]}","partitionColumns":[],"configuration":{},"createdTime":1702304249309}}
          |{"protocol":{"minReaderVersion":3,"minWriterVersion":7,"readerFeatures":[],"writerFeatures":["unsupportedWriter"]}}""".stripMargin
      // scalastyle:on

      Files.write(Paths.get(deltaLogPath, "00000000000000000002.json"), commitJson.getBytes)

      testCode(tableName)
    }
  }

  // Test that write commands error out when unsupported features in the table protocol.
  private def testUnsupportedFeature(
      commandName: String, emptyTable: Boolean)(command: String => Unit): Unit = {
    test(s"Writes using $commandName error out when unsupported writer features are present") {
      withTestTableWithUnsupportedWriterFeature(emptyTable) { tableName =>
        intercept[DeltaUnsupportedTableFeatureException] {
          command(tableName)
        }
      }
    }
  }

  testUnsupportedFeature("INSERT", emptyTable = true) { testTableName =>
    sql(s"INSERT INTO $testTableName VALUES (2)")
  }

  testUnsupportedFeature("UPDATE", emptyTable = false) { testTableName =>
    sql(s"UPDATE $testTableName SET id = 2")
  }

  testUnsupportedFeature("DELETE", emptyTable = false) { testTableName =>
    sql(s"DELETE FROM $testTableName WHERE id > 0")
  }

  testUnsupportedFeature("MERGE", emptyTable = false) { testTableName =>
    sql(s"""MERGE INTO $testTableName t
           |USING $testTableName s
           |ON s.id = t.id + 100
           |WHEN NOT MATCHED THEN INSERT *""".stripMargin)
  }

  testUnsupportedFeature("CREATE OR REPLACE TABLE", emptyTable = false) { testTableName =>
    sql(s"CREATE OR REPLACE TABLE $testTableName  (other_column INT) USING DELTA")
  }

  testUnsupportedFeature("ManualUpdate commit", emptyTable = true) { testTableName =>
    val deltaLog = DeltaLog.forTable(spark, TableIdentifier(testTableName))
    deltaLog.startTransaction(None)
      .commit(Seq(DeltaTestUtils.createTestAddFile()), DeltaOperations.ManualUpdate)
  }

  testUnsupportedFeature("SHALLOW CLONE", emptyTable = true) { testTableName =>
    val cloneSourceTableName = "clone_source_table"
    withTable(cloneSourceTableName) {
      sql(s"DELETE FROM $testTableName")
      sql(s"CREATE TABLE $cloneSourceTableName USING delta AS SELECT 1337 as id")
      sql(s"CREATE OR REPLACE TABLE $testTableName SHALLOW CLONE $cloneSourceTableName")
    }
  }

  private def assertPropertiesAndShowTblProperties(
      deltaLog: DeltaLog,
      tableHasFeatures: Boolean = false): Unit = {
    val configs = deltaLog.snapshot.metadata.configuration.map { case (k, v) =>
      k.toLowerCase(Locale.ROOT) -> v
    }
    assert(!configs.contains(Protocol.MIN_READER_VERSION_PROP))
    assert(!configs.contains(Protocol.MIN_WRITER_VERSION_PROP))
    assert(!configs.exists(_._1.startsWith(FEATURE_PROP_PREFIX)))

    val tblProperties =
      sql(s"SHOW TBLPROPERTIES delta.`${deltaLog.dataPath.toString}`").collect()

    assert(
      tblProperties.exists(row => row.getAs[String]("key") == Protocol.MIN_READER_VERSION_PROP))
    assert(
      tblProperties.exists(row => row.getAs[String]("key") == Protocol.MIN_WRITER_VERSION_PROP))

    assert(tableHasFeatures === tblProperties.exists(row =>
      row.getAs[String]("key").startsWith(FEATURE_PROP_PREFIX)))
    val rows =
      tblProperties.filter(row =>
        row.getAs[String]("key").startsWith(FEATURE_PROP_PREFIX))
    for (row <- rows) {
      val name = row.getAs[String]("key").substring(FEATURE_PROP_PREFIX.length)
      val status = row.getAs[String]("value")
      assert(TableFeature.featureNameToFeature(name).isDefined)
      assert(status == FEATURE_PROP_SUPPORTED)
    }
  }

  private def captureProtocolChangeEventBlob(f: => Unit): Map[String, Any] = {
    val logs = Log4jUsageLogger.track(f)
    val blob = logs.collectFirst {
      case r if r.metric == MetricDefinitions.EVENT_TAHOE.name &&
        r.tags.get("opType").contains("delta.protocol.change") => r.blob
    }
    require(blob.nonEmpty, "Expecting a delta.protocol.change event but didn't see any.")
    blob.map(JsonUtils.fromJson[Map[String, Any]]).head
  }
}

class DeltaProtocolVersionSuite extends DeltaProtocolVersionSuiteBase<|MERGE_RESOLUTION|>--- conflicted
+++ resolved
@@ -2531,13 +2531,8 @@
           feature.name).run(spark)
       }
       checkError(
-<<<<<<< HEAD
-        exception = e1,
-       "DELTA_FEATURE_DROP_WAIT_FOR_RETENTION_PERIOD",
-=======
         e1,
         "DELTA_FEATURE_DROP_WAIT_FOR_RETENTION_PERIOD",
->>>>>>> b2339cb5
         parameters = Map(
           "feature" -> feature.name,
           "logRetentionPeriodKey" -> "delta.logRetentionDuration",
@@ -2555,11 +2550,7 @@
           feature.name).run(spark)
       }
       checkError(
-<<<<<<< HEAD
-        exception = e2,
-=======
         e2,
->>>>>>> b2339cb5
         "DELTA_FEATURE_DROP_HISTORICAL_VERSIONS_EXIST",
         parameters = Map(
           "feature" -> feature.name,
@@ -2601,11 +2592,7 @@
           dropCommand.run(spark)
         }
         checkError(
-<<<<<<< HEAD
-          exception = e3,
-=======
           e3,
->>>>>>> b2339cb5
           "DELTA_FEATURE_DROP_HISTORICAL_VERSIONS_EXIST",
           parameters = Map(
             "feature" -> feature.name,
@@ -2720,11 +2707,7 @@
         command.run(spark)
       }
       checkError(
-<<<<<<< HEAD
-        exception = e,
-=======
         e,
->>>>>>> b2339cb5
         "DELTA_FEATURE_DROP_NONREMOVABLE_FEATURE",
         parameters = Map("feature" -> TestWriterMetadataNoAutoUpdateFeature.name))
     }
@@ -2747,11 +2730,7 @@
         command.run(spark)
       }
       checkError(
-<<<<<<< HEAD
-        exception = e,
-=======
         e,
->>>>>>> b2339cb5
         "DELTA_FEATURE_DROP_NONREMOVABLE_FEATURE",
         parameters = Map("feature" -> AppendOnlyTableFeature.name))
     }
@@ -2777,11 +2756,7 @@
         command.run(spark)
       }
       checkError(
-<<<<<<< HEAD
-        exception = e,
-=======
         e,
->>>>>>> b2339cb5
         "DELTA_FEATURE_DROP_UNSUPPORTED_CLIENT_FEATURE",
         parameters = Map("feature" -> "NonSupportedFeature"))
     }
@@ -2807,11 +2782,7 @@
         command.run(spark)
       }
       checkError(
-<<<<<<< HEAD
-        exception = e,
-=======
         e,
->>>>>>> b2339cb5
         "DELTA_FEATURE_DROP_FEATURE_NOT_PRESENT",
         parameters = Map("feature" -> TestRemovableWriterFeature.name))
     }
@@ -2892,11 +2863,7 @@
           TestRemovableWriterFeature.name).run(spark)
       }
       checkError(
-<<<<<<< HEAD
-        exception = e1,
-=======
         e1,
->>>>>>> b2339cb5
         "DELTA_FEATURE_DROP_DEPENDENT_FEATURE",
         parameters = Map(
           "feature" -> TestRemovableWriterFeature.name,
@@ -2937,11 +2904,7 @@
                |TRUNCATE HISTORY""".stripMargin)
       }
       checkError(
-<<<<<<< HEAD
-        exception = e,
-=======
         e,
->>>>>>> b2339cb5
         "DELTA_FEATURE_DROP_HISTORY_TRUNCATION_NOT_ALLOWED",
         parameters = Map.empty)
     }
@@ -2969,11 +2932,7 @@
           TestRemovableReaderWriterFeature.name).run(spark)
       }
       checkError(
-<<<<<<< HEAD
-        exception = e1,
-=======
         e1,
->>>>>>> b2339cb5
         "DELTA_FEATURE_DROP_WAIT_FOR_RETENTION_PERIOD",
         parameters = Map(
           "feature" -> TestRemovableReaderWriterFeature.name,
@@ -3004,11 +2963,7 @@
         }
 
       checkError(
-<<<<<<< HEAD
-        exception = e2,
-=======
         e2,
->>>>>>> b2339cb5
         "DELTA_FEATURE_DROP_WAIT_FOR_RETENTION_PERIOD",
         parameters = Map(
           "feature" -> TestRemovableReaderWriterFeature.name,
@@ -3036,11 +2991,7 @@
           TestRemovableReaderWriterFeature.name).run(spark)
       }
       checkError(
-<<<<<<< HEAD
-        exception = e1,
-=======
         e1,
->>>>>>> b2339cb5
         "DELTA_FEATURE_DROP_WAIT_FOR_RETENTION_PERIOD",
         parameters = Map(
           "feature" -> TestRemovableReaderWriterFeature.name,
@@ -3060,11 +3011,7 @@
           TestRemovableReaderWriterFeature.name).run(spark)
       }
       checkError(
-<<<<<<< HEAD
-        exception = e2,
-=======
         e2,
->>>>>>> b2339cb5
         "DELTA_FEATURE_DROP_HISTORICAL_VERSIONS_EXIST",
         parameters = Map(
           "feature" -> TestRemovableReaderWriterFeature.name,
@@ -3116,11 +3063,7 @@
           TestRemovableReaderWriterFeature.name).run(spark)
       }
       checkError(
-<<<<<<< HEAD
-        exception = e1,
-=======
         e1,
->>>>>>> b2339cb5
         "DELTA_FEATURE_DROP_WAIT_FOR_RETENTION_PERIOD",
         parameters = Map(
           "feature" -> TestRemovableReaderWriterFeature.name,
@@ -3143,11 +3086,7 @@
           TestRemovableReaderWriterFeature.name).run(spark)
       }
       checkError(
-<<<<<<< HEAD
-        exception = e2,
-=======
         e2,
->>>>>>> b2339cb5
         "DELTA_FEATURE_DROP_WAIT_FOR_RETENTION_PERIOD",
         parameters = Map(
           "feature" -> TestRemovableReaderWriterFeature.name,
@@ -3175,11 +3114,7 @@
           TestRemovableReaderWriterFeature.name).run(spark)
       }
       checkError(
-<<<<<<< HEAD
-        exception = e1,
-=======
         e1,
->>>>>>> b2339cb5
         "DELTA_FEATURE_DROP_WAIT_FOR_RETENTION_PERIOD",
         parameters = Map(
           "feature" -> TestRemovableReaderWriterFeature.name,
@@ -3596,11 +3531,7 @@
           TestRemovableWriterWithHistoryTruncationFeature.name).run(spark)
       }
       checkError(
-<<<<<<< HEAD
-        exception = e1,
-=======
         e1,
->>>>>>> b2339cb5
         "DELTA_FEATURE_DROP_WAIT_FOR_RETENTION_PERIOD",
         parameters = Map(
           "feature" -> TestRemovableWriterWithHistoryTruncationFeature.name,
@@ -3680,11 +3611,7 @@
           dropV2CheckpointsTableFeature(spark, targetLog)
         }
         checkError(
-<<<<<<< HEAD
-          exception = e1,
-=======
           e1,
->>>>>>> b2339cb5
           "DELTA_FEATURE_DROP_WAIT_FOR_RETENTION_PERIOD",
           parameters = Map(
             "feature" -> V2CheckpointTableFeature.name,
@@ -3718,11 +3645,7 @@
           dropV2CheckpointsTableFeature(spark, targetLog)
         }
         checkError(
-<<<<<<< HEAD
-          exception = e2,
-=======
           e2,
->>>>>>> b2339cb5
           "DELTA_FEATURE_DROP_HISTORICAL_VERSIONS_EXIST",
           parameters = Map(
             "feature" -> V2CheckpointTableFeature.name,
