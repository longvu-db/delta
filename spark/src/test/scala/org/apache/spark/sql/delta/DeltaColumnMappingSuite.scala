--- conflicted
+++ resolved
@@ -1946,13 +1946,8 @@
         }
         val condition = "DELTA_INVALID_CHARACTERS_IN_COLUMN_NAMES"
         checkError(
-<<<<<<< HEAD
-          exception = e,
-          errorClass,
-=======
           e,
           condition,
->>>>>>> b2339cb5
           parameters = DeltaThrowableHelper
             .getParameterNames(condition, errorSubClass = null)
             .zip(invalidColumns).toMap
