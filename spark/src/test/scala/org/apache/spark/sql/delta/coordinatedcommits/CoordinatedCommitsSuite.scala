--- conflicted
+++ resolved
@@ -1585,13 +1585,8 @@
           s"'${COORDINATED_COMMITS_COORDINATOR_CONF.key}' = '${JsonUtils.toJson(Map())}')")
       }
       checkError(
-<<<<<<< HEAD
-        exception = e,
-       "DELTA_CANNOT_OVERRIDE_COORDINATED_COMMITS_CONFS",
-=======
         e,
         "DELTA_CANNOT_OVERRIDE_COORDINATED_COMMITS_CONFS",
->>>>>>> b2339cb5
         sqlState = "42616",
         parameters = Map("Command" -> "ALTER"))
     }
@@ -1610,13 +1605,8 @@
           s"'${COORDINATED_COMMITS_COORDINATOR_CONF.key}')")
       }
       checkError(
-<<<<<<< HEAD
-        exception = e,
-       "DELTA_CANNOT_UNSET_COORDINATED_COMMITS_CONFS",
-=======
         e,
         "DELTA_CANNOT_UNSET_COORDINATED_COMMITS_CONFS",
->>>>>>> b2339cb5
         sqlState = "42616",
         parameters = Map[String, String]())
     }
@@ -1636,13 +1626,8 @@
           s"('${IN_COMMIT_TIMESTAMPS_ENABLED.key}' = 'false')")
       }
       checkError(
-<<<<<<< HEAD
-        exception = e,
-       "DELTA_CANNOT_MODIFY_COORDINATED_COMMITS_DEPENDENCIES",
-=======
         e,
         "DELTA_CANNOT_MODIFY_COORDINATED_COMMITS_DEPENDENCIES",
->>>>>>> b2339cb5
         sqlState = "42616",
         parameters = Map("Command" -> "ALTER"))
     }
@@ -1658,13 +1643,8 @@
             s"'${IN_COMMIT_TIMESTAMPS_ENABLED.key}' = 'false')")
         }
         checkError(
-<<<<<<< HEAD
-          exception = e,
-         "DELTA_CANNOT_SET_COORDINATED_COMMITS_DEPENDENCIES",
-=======
           e,
           "DELTA_CANNOT_SET_COORDINATED_COMMITS_DEPENDENCIES",
->>>>>>> b2339cb5
           sqlState = "42616",
           parameters = Map("Command" -> "ALTER"))
       }
@@ -1684,13 +1664,8 @@
           s"('${IN_COMMIT_TIMESTAMPS_ENABLED.key}')")
       }
       checkError(
-<<<<<<< HEAD
-        exception = e,
-       "DELTA_CANNOT_MODIFY_COORDINATED_COMMITS_DEPENDENCIES",
-=======
         e,
         "DELTA_CANNOT_MODIFY_COORDINATED_COMMITS_DEPENDENCIES",
->>>>>>> b2339cb5
         sqlState = "42616",
         parameters = Map("Command" -> "ALTER"))
     }
