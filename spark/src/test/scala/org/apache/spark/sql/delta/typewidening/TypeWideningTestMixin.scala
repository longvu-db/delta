--- conflicted
+++ resolved
@@ -150,11 +150,7 @@
         dropFeature.run(spark)
       case ExpectedOutcome.FAIL_CURRENT_VERSION_USES_FEATURE =>
         checkError(
-<<<<<<< HEAD
-          exception = intercept[DeltaTableFeatureException] { dropFeature.run(spark) },
-=======
           intercept[DeltaTableFeatureException] { dropFeature.run(spark) },
->>>>>>> b2339cb5
           "DELTA_FEATURE_DROP_WAIT_FOR_RETENTION_PERIOD",
           parameters = Map(
             "feature" -> feature.name,
@@ -167,13 +163,8 @@
         )
       case ExpectedOutcome.FAIL_HISTORICAL_VERSION_USES_FEATURE =>
         checkError(
-<<<<<<< HEAD
-          exception = intercept[DeltaTableFeatureException] { dropFeature.run(spark) },
-         "DELTA_FEATURE_DROP_HISTORICAL_VERSIONS_EXIST",
-=======
           intercept[DeltaTableFeatureException] { dropFeature.run(spark) },
           "DELTA_FEATURE_DROP_HISTORICAL_VERSIONS_EXIST",
->>>>>>> b2339cb5
           parameters = Map(
             "feature" -> feature.name,
             "logRetentionPeriodKey" -> DeltaConfigs.LOG_RETENTION.key,
@@ -185,13 +176,8 @@
         )
       case ExpectedOutcome.FAIL_FEATURE_NOT_PRESENT =>
         checkError(
-<<<<<<< HEAD
-          exception = intercept[DeltaTableFeatureException] { dropFeature.run(spark) },
-         "DELTA_FEATURE_DROP_FEATURE_NOT_PRESENT",
-=======
           intercept[DeltaTableFeatureException] { dropFeature.run(spark) },
           "DELTA_FEATURE_DROP_FEATURE_NOT_PRESENT",
->>>>>>> b2339cb5
           parameters = Map("feature" -> feature.name)
         )
     }
