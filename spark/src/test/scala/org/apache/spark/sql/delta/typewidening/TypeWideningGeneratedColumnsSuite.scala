/*
 * Copyright (2021) The Delta Lake Project Authors.
 *
 * Licensed under the Apache License, Version 2.0 (the "License");
 * you may not use this file except in compliance with the License.
 * You may obtain a copy of the License at
 *
 * http://www.apache.org/licenses/LICENSE-2.0
 *
 * Unless required by applicable law or agreed to in writing, software
 * distributed under the License is distributed on an "AS IS" BASIS,
 * WITHOUT WARRANTIES OR CONDITIONS OF ANY KIND, either express or implied.
 * See the License for the specific language governing permissions and
 * limitations under the License.
 */

package org.apache.spark.sql.delta.typewidening

import org.apache.spark.sql.delta._
import org.apache.spark.sql.delta.sources.DeltaSQLConf

import org.apache.spark.sql.{QueryTest, Row}
import org.apache.spark.sql.types._

/**
 * Suite covering changing the type of columns referenced by generated columns.
 */
class TypeWideningGeneratedColumnsSuite
  extends QueryTest
    with TypeWideningTestMixin
    with GeneratedColumnTest
    with TypeWideningGeneratedColumnTests

trait TypeWideningGeneratedColumnTests extends GeneratedColumnTest {
  self: QueryTest with TypeWideningTestMixin =>

  test("generated column with type change") {
    withTable("t") {
      createTable(
        tableName = "t",
        path = None,
        schemaString = "a byte, b byte, gen int",
        generatedColumns = Map("gen" -> "hash(a)"),
        partitionColumns = Seq.empty
      )
      sql("INSERT INTO t (a, b) VALUES (2, 2)")
      checkAnswer(sql("SELECT hash(a) FROM t"), Row(1765031574))

      // Changing the type of a column that a generated column depends on is not allowed.
      checkError(
        intercept[DeltaAnalysisException] {
          sql("ALTER TABLE t CHANGE COLUMN a TYPE SMALLINT")
        },
<<<<<<< HEAD
       "DELTA_GENERATED_COLUMNS_DEPENDENT_COLUMN_CHANGE",
=======
        "DELTA_GENERATED_COLUMNS_DEPENDENT_COLUMN_CHANGE",
>>>>>>> b2339cb5
        parameters = Map(
          "columnName" -> "a",
          "generatedColumns" -> "gen -> hash(a)"
        ))

      // Changing the type of `b` is allowed as it's not referenced by the generated column.
      sql("ALTER TABLE t CHANGE COLUMN b TYPE SMALLINT")
      assert(sql("SELECT * FROM t").schema("b").dataType === ShortType)
      checkAnswer(sql("SELECT * FROM t"), Row(2, 2, 1765031574))
    }
  }

  test("generated column on nested field with type change") {
    withTable("t") {
      createTable(
        tableName = "t",
        path = None,
        schemaString = "a struct<x: byte, y: byte>, gen int",
        generatedColumns = Map("gen" -> "hash(a.x)"),
        partitionColumns = Seq.empty
      )
      sql("INSERT INTO t (a) VALUES (named_struct('x', 2, 'y', 3))")
      checkAnswer(sql("SELECT hash(a.x) FROM t"), Row(1765031574))

      checkError(
        intercept[DeltaAnalysisException] {
          sql("ALTER TABLE t CHANGE COLUMN a.x TYPE SMALLINT")
        },
<<<<<<< HEAD
       "DELTA_GENERATED_COLUMNS_DEPENDENT_COLUMN_CHANGE",
=======
        "DELTA_GENERATED_COLUMNS_DEPENDENT_COLUMN_CHANGE",
>>>>>>> b2339cb5
        parameters = Map(
          "columnName" -> "a.x",
          "generatedColumns" -> "gen -> hash(a.x)"
      ))

      // Changing the type of a.y is allowed since it's not referenced by the CHECK constraint.
      sql("ALTER TABLE t CHANGE COLUMN a.y TYPE SMALLINT")
      checkAnswer(sql("SELECT * FROM t"), Row(Row(2, 3), 1765031574) :: Nil)
    }
  }

  test("generated column with type evolution") {
    withTable("t") {
      createTable(
        tableName = "t",
        path = None,
        schemaString = "a byte, gen int",
        generatedColumns = Map("gen" -> "hash(a)"),
        partitionColumns = Seq.empty
      )
      sql("INSERT INTO t (a) VALUES (2)")
      checkAnswer(sql("SELECT hash(a) FROM t"), Row(1765031574))

      withSQLConf(DeltaSQLConf.DELTA_SCHEMA_AUTO_MIGRATE.key -> "true") {
        checkError(
        intercept[DeltaAnalysisException] {
          sql("INSERT INTO t (a) VALUES (200)")
        },
<<<<<<< HEAD
       "DELTA_GENERATED_COLUMNS_DATA_TYPE_MISMATCH",
=======
        "DELTA_GENERATED_COLUMNS_DATA_TYPE_MISMATCH",
>>>>>>> b2339cb5
        parameters = Map(
          "columnName" -> "a",
          "columnType" -> "TINYINT",
          "dataType" -> "INT",
          "generatedColumns" -> "gen -> hash(a)"
        ))
      }
    }
  }

  test("generated column on nested field with type evolution") {
    withTable("t") {
      createTable(
        tableName = "t",
        path = None,
        schemaString = "a struct<x: byte, y: byte>, gen int",
        generatedColumns = Map("gen" -> "hash(a.x)"),
        partitionColumns = Seq.empty
      )
      sql("INSERT INTO t (a) VALUES (named_struct('x', 2, 'y', 3))")
      checkAnswer(sql("SELECT gen FROM t"), Row(1765031574))

      withSQLConf(DeltaSQLConf.DELTA_SCHEMA_AUTO_MIGRATE.key -> "true") {
        checkError(
          intercept[DeltaAnalysisException] {
            sql("INSERT INTO t (a) VALUES (named_struct('x', 200, 'y', CAST(5 AS byte)))")
          },
<<<<<<< HEAD
         "DELTA_GENERATED_COLUMNS_DATA_TYPE_MISMATCH",
=======
          "DELTA_GENERATED_COLUMNS_DATA_TYPE_MISMATCH",
>>>>>>> b2339cb5
          parameters = Map(
            "columnName" -> "a.x",
            "columnType" -> "TINYINT",
            "dataType" -> "INT",
            "generatedColumns" -> "gen -> hash(a.x)"
          )
        )

        // changing the type of struct field `a.y` when it's not
        // the field referenced by the generated column is allowed.
        sql("INSERT INTO t (a) VALUES (named_struct('x', CAST(2 AS byte), 'y', 200))")
        checkAnswer(sql("SELECT gen FROM t"), Seq(Row(1765031574), Row(1765031574)))
      }
    }
  }

  test("generated column on nested field with complex type evolution") {
    withTable("t") {
      createTable(
        tableName = "t",
        path = None,
        schemaString = "a struct<x: struct<z: byte, h: byte>, y: byte>, gen int",
        generatedColumns = Map("gen" -> "hash(a.x.z)"),
        partitionColumns = Seq.empty
      )

      sql("INSERT INTO t (a) VALUES (named_struct('x', named_struct('z', 2, 'h', 3), 'y', 4))")
      checkAnswer(sql("SELECT gen FROM t"), Row(1765031574))

      withSQLConf(DeltaSQLConf.DELTA_SCHEMA_AUTO_MIGRATE.key -> "true") {
        checkError(
          intercept[DeltaAnalysisException] {
            sql(
              s"""
                 | INSERT INTO t (a) VALUES (
                 |   named_struct('x', named_struct('z', 200, 'h', 3), 'y', 4)
                 | )
                 |""".stripMargin
            )
          },
<<<<<<< HEAD
         "DELTA_GENERATED_COLUMNS_DATA_TYPE_MISMATCH",
=======
          "DELTA_GENERATED_COLUMNS_DATA_TYPE_MISMATCH",
>>>>>>> b2339cb5
          parameters = Map(
            "columnName" -> "a.x.z",
            "columnType" -> "TINYINT",
            "dataType" -> "INT",
            "generatedColumns" -> "gen -> hash(a.x.z)"
          )
        )

        // changing the type of struct field `a.y` when it's not
        // the field referenced by the generated column is allowed.
        sql(
          """
            | INSERT INTO t (a) VALUES (
            |   named_struct('x', named_struct('z', CAST(2 AS BYTE), 'h', 2002), 'y', 1030)
            | )
            |""".stripMargin
        )
        checkAnswer(sql("SELECT gen FROM t"), Seq(Row(1765031574), Row(1765031574)))
      }
    }
  }
}<|MERGE_RESOLUTION|>--- conflicted
+++ resolved
@@ -51,11 +51,7 @@
         intercept[DeltaAnalysisException] {
           sql("ALTER TABLE t CHANGE COLUMN a TYPE SMALLINT")
         },
-<<<<<<< HEAD
-       "DELTA_GENERATED_COLUMNS_DEPENDENT_COLUMN_CHANGE",
-=======
         "DELTA_GENERATED_COLUMNS_DEPENDENT_COLUMN_CHANGE",
->>>>>>> b2339cb5
         parameters = Map(
           "columnName" -> "a",
           "generatedColumns" -> "gen -> hash(a)"
@@ -84,11 +80,7 @@
         intercept[DeltaAnalysisException] {
           sql("ALTER TABLE t CHANGE COLUMN a.x TYPE SMALLINT")
         },
-<<<<<<< HEAD
-       "DELTA_GENERATED_COLUMNS_DEPENDENT_COLUMN_CHANGE",
-=======
         "DELTA_GENERATED_COLUMNS_DEPENDENT_COLUMN_CHANGE",
->>>>>>> b2339cb5
         parameters = Map(
           "columnName" -> "a.x",
           "generatedColumns" -> "gen -> hash(a.x)"
@@ -117,11 +109,7 @@
         intercept[DeltaAnalysisException] {
           sql("INSERT INTO t (a) VALUES (200)")
         },
-<<<<<<< HEAD
-       "DELTA_GENERATED_COLUMNS_DATA_TYPE_MISMATCH",
-=======
         "DELTA_GENERATED_COLUMNS_DATA_TYPE_MISMATCH",
->>>>>>> b2339cb5
         parameters = Map(
           "columnName" -> "a",
           "columnType" -> "TINYINT",
@@ -149,11 +137,7 @@
           intercept[DeltaAnalysisException] {
             sql("INSERT INTO t (a) VALUES (named_struct('x', 200, 'y', CAST(5 AS byte)))")
           },
-<<<<<<< HEAD
-         "DELTA_GENERATED_COLUMNS_DATA_TYPE_MISMATCH",
-=======
           "DELTA_GENERATED_COLUMNS_DATA_TYPE_MISMATCH",
->>>>>>> b2339cb5
           parameters = Map(
             "columnName" -> "a.x",
             "columnType" -> "TINYINT",
@@ -194,11 +178,7 @@
                  |""".stripMargin
             )
           },
-<<<<<<< HEAD
-         "DELTA_GENERATED_COLUMNS_DATA_TYPE_MISMATCH",
-=======
           "DELTA_GENERATED_COLUMNS_DATA_TYPE_MISMATCH",
->>>>>>> b2339cb5
           parameters = Map(
             "columnName" -> "a.x.z",
             "columnType" -> "TINYINT",
